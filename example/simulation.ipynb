{
 "metadata": {
  "name": "",
<<<<<<< HEAD
  "signature": "sha256:8dd6ed7b0367358850955b8044ce5cd4396e31fd6b83bd444987c950b7c3696a"
=======
  "signature": "sha256:5843fef02535f277e14c945b692abec5411cdf0980fe2342d146c176ccd4db60"
>>>>>>> 6c531e32
 },
 "nbformat": 3,
 "nbformat_minor": 0,
 "worksheets": [
  {
   "cells": [
    {
     "cell_type": "code",
     "collapsed": false,
     "input": [
      "%load_ext autoreload\n",
      "%autoreload 2\n",
      "import urbansim.sim.simulation as sim\n",
      "from activitysim import defaults"
     ],
     "language": "python",
     "metadata": {},
     "outputs": [],
     "prompt_number": 1
    },
    {
     "cell_type": "code",
     "collapsed": false,
     "input": [
<<<<<<< HEAD
=======
      "sim.run([\"cdap_simulate\"])"
     ],
     "language": "python",
     "metadata": {},
     "outputs": [
      {
       "output_type": "stream",
       "stream": "stdout",
       "text": [
        "Running model 'cdap_simulate'\n",
        "Choices:\n"
       ]
      },
      {
       "output_type": "stream",
       "stream": "stdout",
       "text": [
        "Home            1225\n",
        "Mandatory        704\n",
        "NonMandatory     660\n",
        "dtype: int64\n",
        "Time to execute model 'cdap_simulate': 110.06s\n",
        "Total time to execute: 110.06s\n"
       ]
      }
     ],
     "prompt_number": 2
    },
    {
     "cell_type": "code",
     "collapsed": false,
     "input": [
>>>>>>> 6c531e32
      "sim.run([\"school_location_simulate\"])"
     ],
     "language": "python",
     "metadata": {},
     "outputs": [
      {
       "output_type": "stream",
       "stream": "stdout",
       "text": [
        "Running model 'school_location_simulate'\n",
        "WARNING: Some columns have no variability:\n"
       ]
      },
      {
       "output_type": "stream",
       "stream": "stdout",
       "text": [
        "['mode_choice_logsums']\n",
        "WARNING: Some columns have no variability:\n"
       ]
      },
      {
       "output_type": "stream",
       "stream": "stdout",
       "text": [
        "['mode_choice_logsums']\n",
        "WARNING: Some columns have no variability:\n"
       ]
      },
      {
       "output_type": "stream",
       "stream": "stdout",
       "text": [
        "['mode_choice_logsums']\n",
        "Describe of choices:\n"
       ]
      },
      {
       "output_type": "stream",
       "stream": "stdout",
       "text": [
        "count    2538.000000\n",
        "mean      190.435776\n",
        "std       389.915126\n",
        "min        -1.000000\n",
        "25%        -1.000000\n",
        "50%        -1.000000\n",
        "75%        69.000000\n",
        "max      1450.000000\n",
        "Name: TAZ, dtype: float64\n",
        "Time to execute model 'school_location_simulate': 18.74s\n",
        "Total time to execute: 18.74s\n"
       ]
      }
     ],
     "prompt_number": 2
    },
    {
     "cell_type": "code",
     "collapsed": false,
     "input": [
      "sim.run([\"workplace_location_simulate\"])"
     ],
     "language": "python",
     "metadata": {},
     "outputs": [
      {
       "output_type": "stream",
       "stream": "stdout",
       "text": [
        "Running model 'workplace_location_simulate'\n",
        "WARNING: Some columns have no variability:\n"
       ]
      },
      {
       "output_type": "stream",
       "stream": "stdout",
       "text": [
        "['mode_choice_logsums']\n",
        "Describe of choices:\n"
       ]
      },
      {
       "output_type": "stream",
       "stream": "stdout",
       "text": [
<<<<<<< HEAD
        "count    2528.000000\n",
        "mean      736.407832\n",
        "std       402.203490\n",
        "min         1.000000\n",
        "25%       426.750000\n",
        "50%       747.000000\n",
        "75%      1078.250000\n",
        "max      1454.000000\n",
        "Name: TAZ, dtype: float64\n",
        "Time to execute model 'workplace_location_simulate': 28.17s\n",
        "Total time to execute: 28.17s\n"
=======
        "count    2538.000000\n",
        "mean      332.508668\n",
        "std       473.007494\n",
        "min        -1.000000\n",
        "25%        -1.000000\n",
        "50%        -1.000000\n",
        "75%       651.000000\n",
        "max      1452.000000\n",
        "Name: TAZ, dtype: float64\n",
        "Time to execute model 'workplace_location_simulate': 10.24s\n",
        "Total time to execute: 10.24s\n"
>>>>>>> 6c531e32
       ]
      }
     ],
     "prompt_number": 3
    },
    {
     "cell_type": "code",
     "collapsed": false,
     "input": [
      "print sim.get_table(\"persons\").distance_to_work.describe()"
     ],
     "language": "python",
     "metadata": {},
     "outputs": [
      {
       "output_type": "stream",
       "stream": "stdout",
       "text": [
<<<<<<< HEAD
        "count    2528.000000\n",
        "mean        5.582199\n",
        "std         5.369484\n",
        "min         0.220000\n",
        "25%         2.317500\n",
        "50%         3.900000\n",
        "75%         6.717500\n",
        "max        52.490000\n",
=======
        "count    2662.000000\n",
        "mean        5.954801\n",
        "std         5.547754\n",
        "min         0.160000\n",
        "25%         2.510000\n",
        "50%         4.135000\n",
        "75%         7.170000\n",
        "max        45.990000\n",
>>>>>>> 6c531e32
        "dtype: float64\n"
       ]
      }
     ],
     "prompt_number": 3
    },
    {
     "cell_type": "code",
     "collapsed": false,
     "input": [
      "sim.run([\"auto_ownership_simulate\"])"
     ],
     "language": "python",
     "metadata": {},
     "outputs": [
      {
       "output_type": "stream",
       "stream": "stdout",
       "text": [
        "Running model 'auto_ownership_simulate'\n",
        "WARNING: Some columns have no variability:\n"
       ]
      },
      {
       "output_type": "stream",
       "stream": "stdout",
       "text": [
        "['@1' 'work_tour_auto_time_savings / (workers+1)']\n",
        "Choices:\n",
        "2    402\n",
        "1    319\n",
        "3    151\n",
        "0     88\n",
        "4     40\n",
        "dtype: int64"
       ]
      },
      {
       "output_type": "stream",
       "stream": "stdout",
       "text": [
<<<<<<< HEAD
        "2    398\n",
        "1    320\n",
        "3    134\n",
        "0     96\n",
        "4     52\n",
        "dtype: int64\n",
        "Time to execute model 'auto_ownership_simulate': 0.59s\n",
        "Total time to execute: 0.59s\n"
=======
        "\n",
        "Time to execute model 'auto_ownership_simulate': 0.25s\n",
        "Total time to execute: 0.25s\n"
>>>>>>> 6c531e32
       ]
      }
     ],
     "prompt_number": 4
    },
    {
     "cell_type": "code",
     "collapsed": false,
     "input": [
      "sim.run(['mandatory_tour_frequency'])"
     ],
     "language": "python",
     "metadata": {},
     "outputs": [
      {
       "output_type": "stream",
       "stream": "stdout",
       "text": [
        "Running model 'mandatory_tour_frequency'\n",
<<<<<<< HEAD
        "834 persons run for mandatory tour model"
=======
        "884 persons run for mandatory tour model"
>>>>>>> 6c531e32
       ]
      },
      {
       "output_type": "stream",
       "stream": "stdout",
       "text": [
        "\n",
        "WARNING: Some columns have no variability:\n"
       ]
      },
      {
       "output_type": "stream",
       "stream": "stdout",
       "text": [
        "['(ptype == 2) & nonstudent_to_school'\n",
        " '(ptype == 4) & nonstudent_to_school'\n",
        " '(ptype == 5) & nonstudent_to_school'\n",
        " '(ptype == 6) * (num_young_children)' '(ptype == 6) & non_family'\n",
        " '~(workplace_taz > -1)' '~(school_taz > -1)']\n",
        "Choices:\n"
       ]
      },
      {
       "output_type": "stream",
       "stream": "stdout",
       "text": [
<<<<<<< HEAD
        "school1            349\n",
        "work1              251\n",
        "work2              138\n",
        "work_and_school     76\n",
        "school2             20\n",
        "dtype: int64\n",
        "Time to execute model 'mandatory_tour_frequency': 4.11s\n",
        "Total time to execute: 4.11s\n"
=======
        "school1            394\n",
        "work1              252\n",
        "work2              146\n",
        "work_and_school     73\n",
        "school2             19\n",
        "dtype: int64\n",
        "Time to execute model 'mandatory_tour_frequency': 2.60s\n",
        "Total time to execute: 2.60s\n"
>>>>>>> 6c531e32
       ]
      }
     ],
     "prompt_number": 5
    },
    {
     "cell_type": "code",
     "collapsed": false,
     "input": [
      "sim.get_table(\"mandatory_tours\").tour_type.value_counts()"
     ],
     "language": "python",
     "metadata": {},
     "outputs": [
      {
       "metadata": {},
       "output_type": "pyout",
       "prompt_number": 6,
       "text": [
<<<<<<< HEAD
        "work      603\n",
        "school    465\n",
=======
        "work      617\n",
        "school    505\n",
>>>>>>> 6c531e32
        "dtype: int64"
       ]
      }
     ],
     "prompt_number": 6
    },
    {
     "cell_type": "code",
     "collapsed": false,
     "input": [
      "sim.run([\"mandatory_scheduling\"])"
     ],
     "language": "python",
     "metadata": {},
     "outputs": [
      {
       "output_type": "stream",
       "stream": "stdout",
       "text": [
        "Running model 'mandatory_scheduling'\n",
        "Running 1068 mandatory tour scheduling choices"
       ]
      },
      {
       "output_type": "stream",
       "stream": "stdout",
       "text": [
        "\n",
        "Running 834 #1 tour choices\n",
        "WARNING: Some columns have no variability:\n"
       ]
      },
      {
       "output_type": "stream",
       "stream": "stdout",
       "text": [
        "['(start <= end_previous) & (tour_num == 2)' '(tour_num == 2) * start'\n",
        " '(tour_num == 2) * duration' 'home_is_rural & (start < 6)'\n",
        " 'home_is_rural & (end > 22)' '(tour_num == 2) & (duration < 8)']\n",
        "Running 234 #2 tour choices"
       ]
      },
      {
       "output_type": "stream",
       "stream": "stdout",
       "text": [
        "\n",
        "WARNING: Some columns have no variability:\n"
       ]
      },
      {
       "output_type": "stream",
       "stream": "stdout",
       "text": [
        "['(tour_num == 1) * start' '(tour_num == 1) * duration'\n",
        " 'home_is_rural & (start < 6)' 'home_is_rural & (end > 22)'\n",
        " '(tour_num == 1) & (duration < 8)']\n",
        "Choices:\n"
       ]
      },
      {
       "output_type": "stream",
       "stream": "stdout",
       "text": [
        "count    1068.000000\n",
        "mean      158.624532\n",
        "std        62.576637\n",
        "min         0.000000\n",
        "25%       177.000000\n",
        "50%       187.000000\n",
        "75%       189.000000\n",
        "max       189.000000\n",
        "dtype: float64\n",
        "Time to execute model 'mandatory_scheduling': 5.59s\n",
        "Total time to execute: 5.59s\n"
       ]
      }
     ],
     "prompt_number": 43
    },
    {
     "cell_type": "code",
     "collapsed": false,
     "input": [
      "sim.run(['non_mandatory_tour_frequency'])"
     ],
     "language": "python",
     "metadata": {},
     "outputs": [
      {
       "output_type": "stream",
       "stream": "stdout",
       "text": [
        "Running model 'non_mandatory_tour_frequency'\n",
        "1753 persons run for non-mandatory tour model"
       ]
      },
      {
       "output_type": "stream",
       "stream": "stdout",
       "text": [
        "\n",
        "Running segment 'driving' of size 52\n",
        "WARNING: Some columns have no variability:\n"
       ]
      },
      {
       "output_type": "stream",
       "stream": "stdout",
       "text": [
        "['num_joint_tours*(tot_tours == 0)' 'num_joint_tours*(tot_tours == 1)'\n",
        " 'num_joint_tours*(tot_tours == 2)' 'num_joint_tours*(tot_tours == 3)'\n",
        " 'num_joint_tours*(tot_tours == 4)' 'num_joint_tours*(tot_tours >  4)'\n",
        " 'num_shop_j' 'num_main_j' 'num_eat_j' 'num_visi_j' 'num_disc_j'\n",
        " 'max_window*(tot_tours == 0)' 'max_window*(tot_tours == 1)'\n",
        " 'max_window*(tot_tours == 2)' 'max_window*(tot_tours == 3)'\n",
        " 'max_window*(tot_tours == 4)' 'max_window*(tot_tours >  4)'\n",
        " 'has_preschool_kid_at_home * escort'\n",
        " 'has_preschool_kid_at_home * shopping'\n",
        " 'has_preschool_kid_at_home * othmaint'\n",
        " 'has_preschool_kid_at_home * eatout'\n",
        " 'has_preschool_kid_at_home * othdiscr']\n",
        "Running segment 'full' of size 600"
       ]
      },
      {
       "output_type": "stream",
       "stream": "stdout",
       "text": [
        "\n",
        "WARNING: Some columns have no variability:\n"
       ]
      },
      {
       "output_type": "stream",
       "stream": "stdout",
       "text": [
        "['num_joint_tours*(tot_tours == 0)' 'num_joint_tours*(tot_tours == 1)'\n",
        " 'num_joint_tours*(tot_tours == 2)' 'num_joint_tours*(tot_tours == 3)'\n",
        " 'num_joint_tours*(tot_tours == 4)' 'num_joint_tours*(tot_tours >  4)'\n",
        " 'num_shop_j' 'num_main_j' 'num_eat_j' 'num_visi_j' 'num_disc_j'\n",
        " 'max_window*(tot_tours == 0)' 'max_window*(tot_tours == 1)'\n",
        " 'max_window*(tot_tours == 2)' 'max_window*(tot_tours == 3)'\n",
        " 'max_window*(tot_tours == 4)' 'max_window*(tot_tours >  4)']\n",
        "Running segment 'nonwork' of size 305"
       ]
      },
      {
       "output_type": "stream",
       "stream": "stdout",
       "text": [
        "\n",
        "WARNING: Some columns have no variability:\n"
       ]
      },
      {
       "output_type": "stream",
       "stream": "stdout",
       "text": [
        "['num_joint_tours*(tot_tours == 0)' 'num_joint_tours*(tot_tours == 1)'\n",
        " 'num_joint_tours*(tot_tours == 2)' 'num_joint_tours*(tot_tours == 3)'\n",
        " 'num_joint_tours*(tot_tours == 4)' 'num_joint_tours*(tot_tours >  4)'\n",
        " 'num_shop_j' 'num_main_j' 'num_eat_j' 'num_visi_j' 'num_disc_j'\n",
        " 'max_window*(tot_tours == 0)' 'max_window*(tot_tours == 1)'\n",
        " 'max_window*(tot_tours == 2)' 'max_window*(tot_tours == 3)'\n",
        " 'max_window*(tot_tours == 4)' 'max_window*(tot_tours >  4)']\n",
        "Running segment 'part' of size 109"
       ]
      },
      {
       "output_type": "stream",
       "stream": "stdout",
       "text": [
        "\n",
        "WARNING: Some columns have no variability:\n"
       ]
      },
      {
       "output_type": "stream",
       "stream": "stdout",
       "text": [
        "['num_joint_tours*(tot_tours == 0)' 'num_joint_tours*(tot_tours == 1)'\n",
        " 'num_joint_tours*(tot_tours == 2)' 'num_joint_tours*(tot_tours == 3)'\n",
        " 'num_joint_tours*(tot_tours == 4)' 'num_joint_tours*(tot_tours >  4)'\n",
        " 'num_shop_j' 'num_main_j' 'num_eat_j' 'num_visi_j' 'num_disc_j'\n",
        " 'max_window*(tot_tours == 0)' 'max_window*(tot_tours == 1)'\n",
        " 'max_window*(tot_tours == 2)' 'max_window*(tot_tours == 3)'\n",
        " 'max_window*(tot_tours == 4)' 'max_window*(tot_tours >  4)']\n",
        "Running segment 'preschool' of size 150"
       ]
      },
      {
       "output_type": "stream",
       "stream": "stdout",
       "text": [
        "\n",
        "WARNING: Some columns have no variability:\n"
       ]
      },
      {
       "output_type": "stream",
       "stream": "stdout",
       "text": [
        "['num_joint_tours*(tot_tours == 0)' 'num_joint_tours*(tot_tours == 1)'\n",
        " 'num_joint_tours*(tot_tours == 2)' 'num_joint_tours*(tot_tours == 3)'\n",
        " 'num_joint_tours*(tot_tours == 4)' 'num_joint_tours*(tot_tours >  4)'\n",
        " 'num_shop_j' 'num_main_j' 'num_eat_j' 'num_visi_j' 'num_disc_j'\n",
        " 'max_window*(tot_tours == 0)' 'max_window*(tot_tours == 1)'\n",
        " 'max_window*(tot_tours == 2)' 'max_window*(tot_tours == 3)'\n",
        " 'max_window*(tot_tours == 4)' 'max_window*(tot_tours >  4)']\n",
        "Running segment 'retired' of size 192"
       ]
      },
      {
       "output_type": "stream",
       "stream": "stdout",
       "text": [
        "\n",
        "WARNING: Some columns have no variability:\n"
       ]
      },
      {
       "output_type": "stream",
       "stream": "stdout",
       "text": [
        "['num_joint_tours*(tot_tours == 0)' 'num_joint_tours*(tot_tours == 1)'\n",
        " 'num_joint_tours*(tot_tours == 2)' 'num_joint_tours*(tot_tours == 3)'\n",
        " 'num_joint_tours*(tot_tours == 4)' 'num_joint_tours*(tot_tours >  4)'\n",
        " 'num_shop_j' 'num_main_j' 'num_eat_j' 'num_visi_j' 'num_disc_j'\n",
        " 'max_window*(tot_tours == 0)' 'max_window*(tot_tours == 1)'\n",
        " 'max_window*(tot_tours == 2)' 'max_window*(tot_tours == 3)'\n",
        " 'max_window*(tot_tours == 4)' 'max_window*(tot_tours >  4)']\n",
        "Running segment 'school' of size 228"
       ]
      },
      {
       "output_type": "stream",
       "stream": "stdout",
       "text": [
        "\n",
        "WARNING: Some columns have no variability:\n"
       ]
      },
      {
       "output_type": "stream",
       "stream": "stdout",
       "text": [
        "['num_joint_tours*(tot_tours == 0)' 'num_joint_tours*(tot_tours == 1)'\n",
        " 'num_joint_tours*(tot_tours == 2)' 'num_joint_tours*(tot_tours == 3)'\n",
        " 'num_joint_tours*(tot_tours == 4)' 'num_joint_tours*(tot_tours >  4)'\n",
        " 'num_shop_j' 'num_main_j' 'num_eat_j' 'num_visi_j' 'num_disc_j'\n",
        " 'max_window*(tot_tours == 0)' 'max_window*(tot_tours == 1)'\n",
        " 'max_window*(tot_tours == 2)' 'max_window*(tot_tours == 3)'\n",
        " 'max_window*(tot_tours == 4)' 'max_window*(tot_tours >  4)'\n",
        " '(car_sufficiency > 0) & (tot_tours == 1)'\n",
        " '(car_sufficiency > 0) & (tot_tours == 2)'\n",
        " '(car_sufficiency > 0) & (tot_tours == 3)'\n",
        " '(car_sufficiency > 0) & (tot_tours == 4)'\n",
        " '(car_sufficiency > 0) & (tot_tours > 4)']\n",
        "Running segment 'university' of size 117"
       ]
      },
      {
       "output_type": "stream",
       "stream": "stdout",
       "text": [
        "\n",
        "WARNING: Some columns have no variability:\n"
       ]
      },
      {
       "output_type": "stream",
       "stream": "stdout",
       "text": [
        "['num_joint_tours*(tot_tours == 0)' 'num_joint_tours*(tot_tours == 1)'\n",
        " 'num_joint_tours*(tot_tours == 2)' 'num_joint_tours*(tot_tours == 3)'\n",
        " 'num_joint_tours*(tot_tours == 4)' 'num_joint_tours*(tot_tours >  4)'\n",
        " 'num_shop_j' 'num_main_j' 'num_eat_j' 'num_visi_j' 'num_disc_j'\n",
        " 'max_window*(tot_tours == 0)' 'max_window*(tot_tours == 1)'\n",
        " 'max_window*(tot_tours == 2)' 'max_window*(tot_tours == 3)'\n",
        " 'max_window*(tot_tours == 4)' 'max_window*(tot_tours >  4)']\n",
        "Choices:\n"
       ]
      },
      {
       "output_type": "stream",
       "stream": "stdout",
       "text": [
        "0     565\n",
        "16    306\n",
        "1     208\n",
        "8     154\n",
        "32    104\n",
        "2      89\n",
        "4      86\n",
        "64     37\n",
        "17     23\n",
        "24     20\n",
        "48     15\n",
        "9      15\n",
        "5      11\n",
        "36      9\n",
        "20      9\n",
        "80      9\n",
        "40      9\n",
        "33      8\n",
        "65      7\n",
        "25      5\n",
        "18      5\n",
        "34      5\n",
        "10      4\n",
        "68      4\n",
        "6       4\n",
        "21      4\n",
        "72      4\n",
        "12      3\n",
        "52      3\n",
        "19      3\n",
        "11      2\n",
        "3       2\n",
        "88      2\n",
        "28      2\n",
        "49      2\n",
        "50      2\n",
        "53      2\n",
        "56      2\n",
        "22      1\n",
        "26      1\n",
        "81      1\n",
        "37      1\n",
        "38      1\n",
        "7       1\n",
        "42      1\n",
        "76      1\n",
        "27      1\n",
        "dtype: int64\n",
        "Time to execute model 'non_mandatory_tour_frequency': 17.48s\n",
        "Total time to execute: 17.48s\n"
       ]
      }
     ],
     "prompt_number": 7
    },
    {
     "cell_type": "code",
     "collapsed": false,
     "input": [
      "sim.get_table(\"non_mandatory_tours\").tour_type.value_counts()"
     ],
     "language": "python",
     "metadata": {},
     "outputs": [
      {
       "metadata": {},
       "output_type": "pyout",
       "prompt_number": 8,
       "text": [
        "shopping    418\n",
        "othdiscr    296\n",
        "escort      294\n",
        "othmaint    226\n",
        "eatout      142\n",
        "social      122\n",
        "dtype: int64"
       ]
      }
     ],
     "prompt_number": 8
    },
    {
     "cell_type": "code",
     "collapsed": false,
     "input": [
      "sim.run([\"destination_choice\"])"
     ],
     "language": "python",
     "metadata": {},
     "outputs": [
      {
       "output_type": "stream",
       "stream": "stdout",
       "text": [
        "Running model 'destination_choice'\n",
        "Running segment 'eatout' of size 142"
       ]
      },
      {
       "output_type": "stream",
       "stream": "stdout",
       "text": [
        "\n",
        "Running segment 'othdiscr' of size 296"
       ]
      },
      {
       "output_type": "stream",
       "stream": "stdout",
       "text": [
        "\n",
        "Running segment 'othmaint' of size 226"
       ]
      },
      {
       "output_type": "stream",
       "stream": "stdout",
       "text": [
        "\n",
        "Running segment 'shopping' of size 418"
       ]
      },
      {
       "output_type": "stream",
       "stream": "stdout",
       "text": [
        "\n",
        "Running segment 'social' of size 122"
       ]
      },
      {
       "output_type": "stream",
       "stream": "stdout",
       "text": [
        "\n",
        "Choices:\n"
       ]
      },
      {
       "output_type": "stream",
       "stream": "stdout",
       "text": [
        "count    1204.000000\n",
        "mean      749.697674\n",
        "std       424.261384\n",
        "min         1.000000\n",
        "25%       412.250000\n",
        "50%       764.500000\n",
        "75%      1137.000000\n",
        "max      1452.000000\n",
        "Name: TAZ, dtype: float64\n",
        "Time to execute model 'destination_choice': 7.85s\n",
        "Total time to execute: 7.85s\n"
<<<<<<< HEAD
=======
       ]
      }
     ],
     "prompt_number": 20
    },
    {
     "cell_type": "code",
     "collapsed": false,
     "input": [
      "sim.run([\"mandatory_scheduling\"])"
     ],
     "language": "python",
     "metadata": {},
     "outputs": [
      {
       "output_type": "stream",
       "stream": "stdout",
       "text": [
        "Running model 'mandatory_scheduling'\n",
        "Running 1050 mandatory tour scheduling choices"
       ]
      },
      {
       "output_type": "stream",
       "stream": "stdout",
       "text": [
        "\n",
        "Running 856 non-mandatory #1 tour choices\n",
        "WARNING: Some columns have no variability:\n"
       ]
      },
      {
       "output_type": "stream",
       "stream": "stdout",
       "text": [
        "['(start < end_of_previous_tour) & (tour_num == 2)'\n",
        " '(tour_num == 2) * start' '(tour_num == 2) * duration'\n",
        " 'home_is_rural & (start < 6)' 'home_is_rural & (end > 22)'\n",
        " '(tour_num == 2) & (duration < 8)' 'mode_choice_logsum']\n",
        "Running 194 non-mandatory #2 tour choices"
       ]
      },
      {
       "output_type": "stream",
       "stream": "stdout",
       "text": [
        "\n",
        "WARNING: Some columns have no variability:\n"
       ]
      },
      {
       "output_type": "stream",
       "stream": "stdout",
       "text": [
        "['(start < end_of_previous_tour) & (tour_num == 2)'\n",
        " '(tour_num == 1) * start' '(tour_num == 1) * duration'\n",
        " 'home_is_rural & (start < 6)' 'home_is_rural & (end > 22)'\n",
        " '(tour_num == 1) & (duration < 8)' 'mode_choice_logsum']\n",
        "Choices:\n"
       ]
      },
      {
       "output_type": "stream",
       "stream": "stdout",
       "text": [
        "count    1050.000000\n",
        "mean      159.005714\n",
        "std        37.425362\n",
        "min         2.000000\n",
        "25%       152.000000\n",
        "50%       172.000000\n",
        "75%       183.000000\n",
        "max       189.000000\n",
        "dtype: float64\n",
        "Time to execute model 'mandatory_scheduling': 3.66s\n",
        "Total time to execute: 3.66s\n"
>>>>>>> 6c531e32
       ]
      }
     ],
     "prompt_number": 20
    },
    {
     "cell_type": "code",
     "collapsed": false,
     "input": [
      "sim.run([\"non_mandatory_scheduling\"])"
     ],
     "language": "python",
     "metadata": {},
     "outputs": [
      {
       "output_type": "stream",
       "stream": "stdout",
       "text": [
        "Running model 'non_mandatory_scheduling'\n",
        "Running 1147 non-mandatory tour scheduling choices"
       ]
      },
      {
       "output_type": "stream",
       "stream": "stdout",
       "text": [
        "\n",
        "Running 899 non-mandatory #1 tour choices\n",
        "WARNING: Some columns have no variability:\n"
       ]
      },
      {
       "output_type": "stream",
       "stream": "stdout",
       "text": [
        "['start < end_of_previous_tour']\n",
        "Running 198 non-mandatory #2 tour choices"
       ]
      },
      {
       "output_type": "stream",
       "stream": "stdout",
       "text": [
        "\n",
        "WARNING: Some columns have no variability:\n"
       ]
      },
      {
       "output_type": "stream",
       "stream": "stdout",
       "text": [
        "['start < end_of_previous_tour']\n",
        "Running 44 non-mandatory #3 tour choices"
       ]
      },
      {
       "output_type": "stream",
       "stream": "stdout",
       "text": [
        "\n",
        "WARNING: Some columns have no variability:\n"
       ]
      },
      {
       "output_type": "stream",
       "stream": "stdout",
       "text": [
        "['start < end_of_previous_tour']\n",
        "Running 6 non-mandatory #4 tour choices\n",
        "WARNING: Some columns have no variability:\n"
       ]
      },
      {
       "output_type": "stream",
       "stream": "stdout",
       "text": [
        "['start < end_of_previous_tour' '(tour_type == \"shopping\") * start'\n",
        " '(tour_type == \"shopping\") * duration']\n",
        "Choices:\n",
        "count    1147.000000\n",
        "mean       53.904969\n",
        "std        40.470430\n",
        "min         1.000000\n",
        "25%        18.000000\n",
        "50%        36.000000\n",
        "75%        81.000000\n",
        "max       186.000000\n",
        "dtype: float64\n",
        "Time to execute model 'non_mandatory_scheduling': 2.92s\n",
        "Total time to execute: 2.92s\n"
       ]
      }
     ],
     "prompt_number": 11
    },
    {
     "cell_type": "code",
     "collapsed": false,
     "input": [
      "sim.run(['mode_choice_simulate'])"
     ],
     "language": "python",
     "metadata": {},
     "outputs": [
      {
       "output_type": "stream",
       "stream": "stdout",
       "text": [
        "Running model 'mode_choice_simulate'\n",
        "                                                                                            work\n",
        "Expression                                                            Alternative               \n",
        "sov_available == False                                                DRIVEALONEFREE -999.000000\n",
        "auto_ownership == 0                                                   DRIVEALONEFREE -999.000000\n",
        "age < 16                                                              DRIVEALONEFREE -999.000000\n",
        "is_joint                                                              DRIVEALONEFREE -999.000000\n",
        "work_tour_is_drive                                                    DRIVEALONEFREE -999.000000\n",
        "@out_skims['SOV_TIME'] + in_skims['SOV_TIME']                         DRIVEALONEFREE   -0.017500\n",
        "2 * terminal_time                                                     DRIVEALONEFREE   -0.035000\n",
        "@costPerMile * (out_skims['SOV_DIST'] + in_skims['SOV_DIST'])         DRIVEALONEFREE   -0.001313\n",
        "daily_parking_cost                                                    DRIVEALONEFREE   -0.001313\n",
        "@out_skims['SOV_BTOLL'] + in_skims['SOV_BTOLL']                       DRIVEALONEFREE   -0.001313\n",
        "age_16_to_19                                                          DRIVEALONEFREE    0.000000\n",
        "sovtoll_available == False                                            DRIVEALONEPAY  -999.000000\n",
        "auto_ownership == 0                                                   DRIVEALONEPAY  -999.000000\n",
        "age < 16                                                              DRIVEALONEPAY  -999.000000\n",
        "is_joint                                                              DRIVEALONEPAY  -999.000000\n",
        "work_tour_is_drive                                                    DRIVEALONEPAY  -999.000000\n",
        "@out_skims['SOVTOLL_TIME'] + in_skims['SOVTOLL_TIME']                 DRIVEALONEPAY    -0.017500\n",
        "2 * terminal_time                                                     DRIVEALONEPAY    -0.035000\n",
        "@costPerMile * (out_skims['SOVTOLL_DIST'] + in_skims['SOVTOLL_DIST']) DRIVEALONEPAY    -0.001313\n",
        "daily_parking_cost                                                    DRIVEALONEPAY    -0.001313\n",
        "@out_skims['SOVTOLL_BTOLL'] + in_skims['SOVTOLL_BTOLL']               DRIVEALONEPAY    -0.001313\n",
        "@out_skims['SOVTOLL_VTOLL'] + in_skims['SOVTOLL_VTOLL']               DRIVEALONEPAY    -0.001313\n",
        "age_16_to_19                                                          DRIVEALONEPAY     0.000000\n",
        "hov2_available == False                                               SHARED2FREE    -999.000000\n",
        "is_joint & (number_of_participants > 2)                               SHARED2FREE    -999.000000\n",
        "@out_skims['HOV2_TIME'] + in_skims['HOV2_TIME']                       SHARED2FREE      -0.017500\n",
        "2 * terminal_time                                                     SHARED2FREE      -0.035000\n",
        "@costPerMile * (out_skims['HOV2_DIST'] + in_skims['HOV2_DIST'])       SHARED2FREE      -0.001313\n",
        "@df.daily_parking_cost / costShareSr2                                 SHARED2FREE      -0.001313\n",
        "@(out_skims['HOV2_BTOLL'] + in_skims['HOV2_BTOLL']) / costShareSr2    SHARED2FREE      -0.001313\n",
        "hhsize == 1                                                           SHARED2FREE       0.000000\n",
        "hhsize == 2                                                           SHARED2FREE       0.000000\n",
        "age_16_p                                                              SHARED2FREE      -1.366000"
       ]
      },
      {
       "output_type": "stream",
       "stream": "stdout",
       "text": [
        "\n",
        "WARNING, skipping key:  DISTANCE\n",
        "WARNING, skipping key: "
       ]
      },
      {
       "output_type": "stream",
       "stream": "stdout",
       "text": [
        " DISTANCE\n",
        "WARNING: Some columns have no variability:\n"
       ]
      },
      {
       "output_type": "stream",
       "stream": "stdout",
       "text": [
        "['2 * terminal_time' '@df.daily_parking_cost / costShareSr2   '\n",
        " 'daily_parking_cost' 'hov2_available == False' 'is_joint'\n",
        " 'is_joint & (number_of_participants > 2)' 'sov_available == False'\n",
        " 'sovtoll_available == False' 'work_tour_is_drive']\n",
        "Choices:\n"
       ]
      },
      {
       "output_type": "stream",
       "stream": "stdout",
       "text": [
        "0    786\n",
        "2    712\n",
        "1    699\n",
        "dtype: int64\n",
        "Time to execute model 'mode_choice_simulate': 5.10s"
       ]
      },
      {
       "output_type": "stream",
       "stream": "stdout",
       "text": [
        "\n",
        "Total time to execute: 5.10s\n"
       ]
      }
     ],
     "prompt_number": 12
    },
    {
     "cell_type": "code",
     "collapsed": false,
     "input": [
      "sim.get_table(\"land_use\").to_frame().info()"
     ],
     "language": "python",
     "metadata": {},
     "outputs": [
      {
       "output_type": "stream",
       "stream": "stdout",
       "text": [
        "<class 'pandas.core.frame.DataFrame'>\n",
        "Int64Index: 1454 entries, 1 to 1454\n",
        "Data columns (total 49 columns):\n",
        "DISTRICT              1454 non-null int64\n",
        "SD                    1454 non-null int64\n",
        "COUNTY                1454 non-null int64\n",
        "TOTHH                 1454 non-null int64\n",
        "HHPOP                 1454 non-null int64\n",
        "TOTPOP                1454 non-null int64\n",
        "EMPRES                1454 non-null int64\n",
        "SFDU                  1454 non-null int64\n",
        "MFDU                  1454 non-null int64\n",
        "HHINCQ1               1454 non-null int64\n",
        "HHINCQ2               1454 non-null int64\n",
        "HHINCQ3               1454 non-null int64\n",
        "HHINCQ4               1454 non-null int64\n",
        "TOTACRE               1454 non-null float64\n",
        "RESACRE               1454 non-null int64\n",
        "CIACRE                1454 non-null int64\n",
        "SHPOP62P              1454 non-null float64\n",
        "TOTEMP                1454 non-null int64\n",
        "AGE0004               1454 non-null int64\n",
        "AGE0519               1454 non-null int64\n",
        "AGE2044               1454 non-null int64\n",
        "AGE4564               1454 non-null int64\n",
        "AGE65P                1454 non-null int64\n",
        "RETEMPN               1454 non-null int64\n",
        "FPSEMPN               1454 non-null int64\n",
        "HEREMPN               1454 non-null int64\n",
        "OTHEMPN               1454 non-null int64\n",
        "AGREMPN               1454 non-null int64\n",
        "MWTEMPN               1454 non-null int64\n",
        "PRKCST                1454 non-null float64\n",
        "OPRKCST               1454 non-null float64\n",
        "area_type             1454 non-null int64\n",
        "HSENROLL              1454 non-null float64\n",
        "COLLFTE               1454 non-null float64\n",
        "COLLPTE               1454 non-null float64\n",
        "TOPOLOGY              1454 non-null int64\n",
        "TERMINAL              1454 non-null float64\n",
        "ZERO                  1454 non-null int64\n",
        "hhlds                 1454 non-null int64\n",
        "sftaz                 1454 non-null int64\n",
        "gqpop                 1454 non-null int64\n",
        "employment_density    1454 non-null float64\n",
        "total_acres           1454 non-null float64\n",
        "county_name           1454 non-null object\n",
        "density_index         1453 non-null float64\n",
        "household_density     1454 non-null float64\n",
        "county_id             1454 non-null int64\n",
        "total_households      1454 non-null int64\n",
        "total_employment      1454 non-null int64\n",
        "dtypes: float64(12), int64(36), object(1)\n",
        "memory usage: 568.0 KB\n"
       ]
      }
     ],
     "prompt_number": 13
    },
    {
     "cell_type": "code",
     "collapsed": false,
     "input": [
      "sim.get_table(\"households\").to_frame().info()"
     ],
     "language": "python",
     "metadata": {},
     "outputs": [
      {
       "output_type": "stream",
       "stream": "stdout",
       "text": [
        "<class 'pandas.core.frame.DataFrame'>\n",
        "Int64Index: 1000 entries, 1669190 to 1400683\n",
        "Data columns (total 77 columns):\n",
        "TAZ                            1000 non-null int64\n",
        "SERIALNO                       1000 non-null int64\n",
        "PUMA5                          1000 non-null int64\n",
        "income                         1000 non-null int64\n",
        "PERSONS                        1000 non-null int64\n",
        "HHT                            1000 non-null int64\n",
        "UNITTYPE                       1000 non-null int64\n",
        "NOC                            1000 non-null int64\n",
        "BLDGSZ                         1000 non-null int64\n",
        "TENURE                         1000 non-null int64\n",
        "VEHICL                         1000 non-null int64\n",
        "hinccat1                       1000 non-null int64\n",
        "hinccat2                       1000 non-null int64\n",
        "hhagecat                       1000 non-null int64\n",
        "hsizecat                       1000 non-null int64\n",
        "hfamily                        1000 non-null int64\n",
        "hunittype                      1000 non-null int64\n",
        "hNOCcat                        1000 non-null int64\n",
        "hwrkrcat                       1000 non-null int64\n",
        "h0004                          1000 non-null int64\n",
        "h0511                          1000 non-null int64\n",
        "h1215                          1000 non-null int64\n",
        "h1617                          1000 non-null int64\n",
        "h1824                          1000 non-null int64\n",
        "h2534                          1000 non-null int64\n",
        "h3549                          1000 non-null int64\n",
        "h5064                          1000 non-null int64\n",
        "h6579                          1000 non-null int64\n",
        "h80up                          1000 non-null int64\n",
        "workers                        1000 non-null int64\n",
        "hwork_f                        1000 non-null int64\n",
        "hwork_p                        1000 non-null int64\n",
        "huniv                          1000 non-null int64\n",
        "hnwork                         1000 non-null int64\n",
        "hretire                        1000 non-null int64\n",
        "hpresch                        1000 non-null int64\n",
        "hschpred                       1000 non-null int64\n",
        "hschdriv                       1000 non-null int64\n",
        "htypdwel                       1000 non-null int64\n",
        "hownrent                       1000 non-null int64\n",
        "hadnwst                        1000 non-null int64\n",
        "hadwpst                        1000 non-null int64\n",
        "hadkids                        1000 non-null int64\n",
        "bucketBin                      1000 non-null int64\n",
        "originalPUMA                   1000 non-null int64\n",
        "hmultiunit                     1000 non-null int64\n",
        "has_preschool_kid              1000 non-null bool\n",
        "family                         1000 non-null bool\n",
        "num_young_adults               1000 non-null float64\n",
        "auto_ownership                 1000 non-null int64\n",
        "has_driving_kid                1000 non-null bool\n",
        "has_preschool_kid_at_home      1000 non-null bool\n",
        "home_taz                       1000 non-null int64\n",
        "has_retiree                    1000 non-null bool\n",
        "drivers                        1000 non-null float64\n",
        "hhsize                         1000 non-null int64\n",
        "num_under16_not_at_school      1000 non-null int64\n",
        "has_non_worker                 1000 non-null bool\n",
        "num_children                   1000 non-null float64\n",
        "car_sufficiency                1000 non-null int64\n",
        "num_adolescents                1000 non-null float64\n",
        "income_in_thousands            1000 non-null float64\n",
        "has_school_kid                 1000 non-null bool\n",
        "num_college_age                1000 non-null float64\n",
        "non_workers                    1000 non-null int64\n",
        "household_type                 957 non-null object\n",
        "home_is_rural                  1000 non-null bool\n",
        "work_tour_auto_time_savings    1000 non-null int64\n",
        "non_family                     1000 non-null bool\n",
        "has_university                 1000 non-null bool\n",
        "income_segment                 1000 non-null category\n",
        "has_full_time                  1000 non-null bool\n",
        "has_part_time                  1000 non-null bool\n",
        "has_school_kid_at_home         1000 non-null bool\n",
        "no_cars                        1000 non-null bool\n",
        "num_young_children             1000 non-null float64\n",
        "home_is_urban                  1000 non-null bool\n",
        "dtypes: bool(15), category(1), float64(7), int64(53), object(1)\n",
        "memory usage: 500.0 KB\n"
       ]
      }
     ],
     "prompt_number": 14
    },
    {
     "cell_type": "code",
     "collapsed": false,
     "input": [
      "sim.get_table(\"persons\").to_frame().info()"
     ],
     "language": "python",
     "metadata": {},
     "outputs": [
      {
       "output_type": "stream",
       "stream": "stdout",
       "text": [
        "<class 'pandas.core.frame.DataFrame'>\n",
        "Int64Index: 2598 entries, 1394 to 7051868\n",
        "Data columns (total 50 columns):\n",
        "household_id                     2598 non-null int64\n",
        "age                              2598 non-null int64\n",
        "RELATE                           2598 non-null int64\n",
        "ESR                              2598 non-null int64\n",
        "GRADE                            2598 non-null int64\n",
        "PNUM                             2598 non-null int64\n",
        "PAUG                             2598 non-null int64\n",
        "DDP                              2598 non-null int64\n",
        "sex                              2598 non-null int64\n",
        "WEEKS                            2598 non-null int64\n",
        "HOURS                            2598 non-null int64\n",
        "MSP                              2598 non-null int64\n",
        "POVERTY                          2598 non-null int64\n",
        "EARNS                            2598 non-null int64\n",
        "pagecat                          2598 non-null int64\n",
        "pemploy                          2598 non-null int64\n",
        "pstudent                         2598 non-null int64\n",
        "ptype                            2598 non-null int64\n",
        "padkid                           2598 non-null int64\n",
        "student_cat                      2598 non-null object\n",
        "num_eat_j                        2598 non-null int64\n",
        "distance_to_school               2598 non-null float64\n",
        "female                           2598 non-null bool\n",
        "non_mandatory_tour_frequency     1744 non-null float64\n",
        "max_window                       2598 non-null int64\n",
        "employed_cat                     2598 non-null object\n",
        "student_is_employed              2598 non-null bool\n",
        "distance_to_work                 2598 non-null float64\n",
        "cdap_activity                    2598 non-null object\n",
        "num_main_j                       2598 non-null int64\n",
        "num_joint_tours                  2598 non-null int64\n",
        "home_taz                         2598 non-null int64\n",
        "ptype_cat                        2598 non-null object\n",
        "is_student                       2598 non-null bool\n",
        "under16_not_at_school            2598 non-null bool\n",
        "school_taz                       2598 non-null int64\n",
        "is_worker                        2598 non-null bool\n",
        "roundtrip_auto_time_to_school    2598 non-null float64\n",
        "age_16_p                         2598 non-null bool\n",
        "workplace_taz                    2598 non-null int64\n",
        "workplace_in_cbd                 2598 non-null bool\n",
        "mandatory_tour_frequency         856 non-null object\n",
        "age_16_to_19                     2598 non-null bool\n",
        "nonstudent_to_school             2598 non-null bool\n",
        "num_shop_j                       2598 non-null int64\n",
        "num_mand                         2598 non-null float64\n",
        "num_visi_j                       2598 non-null int64\n",
        "roundtrip_auto_time_to_work      2598 non-null float64\n",
        "num_disc_j                       2598 non-null int64\n",
        "male                             2598 non-null bool\n",
        "dtypes: bool(10), float64(6), int64(29), object(5)\n",
        "memory usage: 857.5 KB\n"
       ]
      }
     ],
     "prompt_number": 15
    },
    {
     "cell_type": "heading",
     "level": 2,
     "metadata": {},
     "source": [
      "The cell below is used to create small a dataset for testing"
     ]
    },
    {
     "cell_type": "raw",
     "metadata": {},
     "source": [
      "import urbansim.sim.simulation as sim\n",
      "from activitysim import activitysim as asim\n",
      "from activitysim import defaults\n",
      "import pandas as pd\n",
      "old_store = sim.get_injectable('store')\n",
      "print old_store\n",
      "# subset of the whole store\n",
      "new_store = pd.HDFStore('test.h5', 'w')\n",
      "new_store[\"land_use/taz_data\"] = old_store[\"land_use/taz_data\"]\n",
      "new_store[\"skims/accessibility\"] = old_store[\"skims/accessibility\"]\n",
      "new_store[\"households\"] = asim.random_rows(old_store[\"households\"], 1000)\n",
      "new_store[\"persons\"] = old_store[\"persons\"][\n",
      "    old_store[\"persons\"].household_id.isin(new_store[\"households\"].index)\n",
      "]\n",
      "print new_store\n",
      "new_store.close()"
     ]
    },
    {
     "cell_type": "code",
     "collapsed": false,
     "input": [],
     "language": "python",
     "metadata": {},
     "outputs": [],
     "prompt_number": 15
    }
   ],
   "metadata": {}
  }
 ]
}<|MERGE_RESOLUTION|>--- conflicted
+++ resolved
@@ -1,11 +1,7 @@
 {
  "metadata": {
   "name": "",
-<<<<<<< HEAD
-  "signature": "sha256:8dd6ed7b0367358850955b8044ce5cd4396e31fd6b83bd444987c950b7c3696a"
-=======
-  "signature": "sha256:5843fef02535f277e14c945b692abec5411cdf0980fe2342d146c176ccd4db60"
->>>>>>> 6c531e32
+  "signature": "sha256:46f441dea7afff1caf27e3f0cb197fc5673156353267f8c0f48415df2f87ebfc"
  },
  "nbformat": 3,
  "nbformat_minor": 0,
@@ -30,8 +26,6 @@
      "cell_type": "code",
      "collapsed": false,
      "input": [
-<<<<<<< HEAD
-=======
       "sim.run([\"cdap_simulate\"])"
      ],
      "language": "python",
@@ -49,12 +43,12 @@
        "output_type": "stream",
        "stream": "stdout",
        "text": [
-        "Home            1225\n",
-        "Mandatory        704\n",
-        "NonMandatory     660\n",
+        "Home            1296\n",
+        "Mandatory        696\n",
+        "NonMandatory     641\n",
         "dtype: int64\n",
-        "Time to execute model 'cdap_simulate': 110.06s\n",
-        "Total time to execute: 110.06s\n"
+        "Time to execute model 'cdap_simulate': 225.73s\n",
+        "Total time to execute: 225.73s\n"
        ]
       }
      ],
@@ -64,7 +58,6 @@
      "cell_type": "code",
      "collapsed": false,
      "input": [
->>>>>>> 6c531e32
       "sim.run([\"school_location_simulate\"])"
      ],
      "language": "python",
@@ -106,21 +99,21 @@
        "output_type": "stream",
        "stream": "stdout",
        "text": [
-        "count    2538.000000\n",
-        "mean      190.435776\n",
-        "std       389.915126\n",
+        "count    2633.000000\n",
+        "mean      211.551842\n",
+        "std       408.524093\n",
         "min        -1.000000\n",
         "25%        -1.000000\n",
         "50%        -1.000000\n",
-        "75%        69.000000\n",
-        "max      1450.000000\n",
+        "75%       177.000000\n",
+        "max      1446.000000\n",
         "Name: TAZ, dtype: float64\n",
-        "Time to execute model 'school_location_simulate': 18.74s\n",
-        "Total time to execute: 18.74s\n"
-       ]
-      }
-     ],
-     "prompt_number": 2
+        "Time to execute model 'school_location_simulate': 17.75s\n",
+        "Total time to execute: 17.75s\n"
+       ]
+      }
+     ],
+     "prompt_number": 3
     },
     {
      "cell_type": "code",
@@ -151,35 +144,21 @@
        "output_type": "stream",
        "stream": "stdout",
        "text": [
-<<<<<<< HEAD
-        "count    2528.000000\n",
-        "mean      736.407832\n",
-        "std       402.203490\n",
-        "min         1.000000\n",
-        "25%       426.750000\n",
-        "50%       747.000000\n",
-        "75%      1078.250000\n",
-        "max      1454.000000\n",
-        "Name: TAZ, dtype: float64\n",
-        "Time to execute model 'workplace_location_simulate': 28.17s\n",
-        "Total time to execute: 28.17s\n"
-=======
-        "count    2538.000000\n",
-        "mean      332.508668\n",
-        "std       473.007494\n",
+        "count    2633.000000\n",
+        "mean      338.467148\n",
+        "std       473.524488\n",
         "min        -1.000000\n",
         "25%        -1.000000\n",
         "50%        -1.000000\n",
-        "75%       651.000000\n",
+        "75%       709.000000\n",
         "max      1452.000000\n",
         "Name: TAZ, dtype: float64\n",
-        "Time to execute model 'workplace_location_simulate': 10.24s\n",
-        "Total time to execute: 10.24s\n"
->>>>>>> 6c531e32
-       ]
-      }
-     ],
-     "prompt_number": 3
+        "Time to execute model 'workplace_location_simulate': 13.50s\n",
+        "Total time to execute: 13.50s\n"
+       ]
+      }
+     ],
+     "prompt_number": 4
     },
     {
      "cell_type": "code",
@@ -194,30 +173,19 @@
        "output_type": "stream",
        "stream": "stdout",
        "text": [
-<<<<<<< HEAD
-        "count    2528.000000\n",
-        "mean        5.582199\n",
-        "std         5.369484\n",
-        "min         0.220000\n",
-        "25%         2.317500\n",
-        "50%         3.900000\n",
-        "75%         6.717500\n",
-        "max        52.490000\n",
-=======
-        "count    2662.000000\n",
-        "mean        5.954801\n",
-        "std         5.547754\n",
-        "min         0.160000\n",
-        "25%         2.510000\n",
-        "50%         4.135000\n",
-        "75%         7.170000\n",
-        "max        45.990000\n",
->>>>>>> 6c531e32
+        "count    2633.000000\n",
+        "mean       26.405507\n",
+        "std        28.456472\n",
+        "min         0.250000\n",
+        "25%         2.060000\n",
+        "50%        16.460000\n",
+        "75%        46.120000\n",
+        "max       135.050000\n",
         "dtype: float64\n"
        ]
       }
      ],
-     "prompt_number": 3
+     "prompt_number": 5
     },
     {
      "cell_type": "code",
@@ -241,37 +209,25 @@
        "stream": "stdout",
        "text": [
         "['@1' 'work_tour_auto_time_savings / (workers+1)']\n",
-        "Choices:\n",
-        "2    402\n",
+        "Choices:\n"
+       ]
+      },
+      {
+       "output_type": "stream",
+       "stream": "stdout",
+       "text": [
+        "2    385\n",
         "1    319\n",
-        "3    151\n",
-        "0     88\n",
-        "4     40\n",
-        "dtype: int64"
-       ]
-      },
-      {
-       "output_type": "stream",
-       "stream": "stdout",
-       "text": [
-<<<<<<< HEAD
-        "2    398\n",
-        "1    320\n",
-        "3    134\n",
-        "0     96\n",
-        "4     52\n",
+        "3    152\n",
+        "0     91\n",
+        "4     53\n",
         "dtype: int64\n",
-        "Time to execute model 'auto_ownership_simulate': 0.59s\n",
-        "Total time to execute: 0.59s\n"
-=======
-        "\n",
-        "Time to execute model 'auto_ownership_simulate': 0.25s\n",
-        "Total time to execute: 0.25s\n"
->>>>>>> 6c531e32
-       ]
-      }
-     ],
-     "prompt_number": 4
+        "Time to execute model 'auto_ownership_simulate': 0.31s\n",
+        "Total time to execute: 0.32s\n"
+       ]
+      }
+     ],
+     "prompt_number": 6
     },
     {
      "cell_type": "code",
@@ -287,60 +243,35 @@
        "stream": "stdout",
        "text": [
         "Running model 'mandatory_tour_frequency'\n",
-<<<<<<< HEAD
-        "834 persons run for mandatory tour model"
-=======
-        "884 persons run for mandatory tour model"
->>>>>>> 6c531e32
-       ]
-      },
-      {
-       "output_type": "stream",
-       "stream": "stdout",
-       "text": [
-        "\n",
-        "WARNING: Some columns have no variability:\n"
-       ]
-      },
-      {
-       "output_type": "stream",
-       "stream": "stdout",
-       "text": [
-        "['(ptype == 2) & nonstudent_to_school'\n",
-        " '(ptype == 4) & nonstudent_to_school'\n",
-        " '(ptype == 5) & nonstudent_to_school'\n",
-        " '(ptype == 6) * (num_young_children)' '(ptype == 6) & non_family'\n",
-        " '~(workplace_taz > -1)' '~(school_taz > -1)']\n",
-        "Choices:\n"
-       ]
-      },
-      {
-       "output_type": "stream",
-       "stream": "stdout",
-       "text": [
-<<<<<<< HEAD
-        "school1            349\n",
-        "work1              251\n",
-        "work2              138\n",
-        "work_and_school     76\n",
-        "school2             20\n",
-        "dtype: int64\n",
-        "Time to execute model 'mandatory_tour_frequency': 4.11s\n",
-        "Total time to execute: 4.11s\n"
-=======
-        "school1            394\n",
-        "work1              252\n",
-        "work2              146\n",
-        "work_and_school     73\n",
-        "school2             19\n",
-        "dtype: int64\n",
-        "Time to execute model 'mandatory_tour_frequency': 2.60s\n",
-        "Total time to execute: 2.60s\n"
->>>>>>> 6c531e32
-       ]
-      }
-     ],
-     "prompt_number": 5
+        "0 persons run for mandatory tour model"
+       ]
+      },
+      {
+       "output_type": "stream",
+       "stream": "stdout",
+       "text": [
+        "\n"
+       ]
+      },
+      {
+       "ename": "ValueError",
+       "evalue": "a must be greater than 0",
+       "output_type": "pyerr",
+       "traceback": [
+        "\u001b[0;31m---------------------------------------------------------------------------\u001b[0m\n\u001b[0;31mValueError\u001b[0m                                Traceback (most recent call last)",
+        "\u001b[0;32m<ipython-input-7-6aa8c4dc6838>\u001b[0m in \u001b[0;36m<module>\u001b[0;34m()\u001b[0m\n\u001b[0;32m----> 1\u001b[0;31m \u001b[0msim\u001b[0m\u001b[0;34m.\u001b[0m\u001b[0mrun\u001b[0m\u001b[0;34m(\u001b[0m\u001b[0;34m[\u001b[0m\u001b[0;34m'mandatory_tour_frequency'\u001b[0m\u001b[0;34m]\u001b[0m\u001b[0;34m)\u001b[0m\u001b[0;34m\u001b[0m\u001b[0m\n\u001b[0m",
+        "\u001b[0;32m/Users/ffoti/src/urbansim/urbansim/sim/simulation.pyc\u001b[0m in \u001b[0;36mrun\u001b[0;34m(models, years, data_out, out_interval)\u001b[0m\n\u001b[1;32m   1524\u001b[0m                 \u001b[0mmodel\u001b[0m \u001b[0;34m=\u001b[0m \u001b[0mget_model\u001b[0m\u001b[0;34m(\u001b[0m\u001b[0mmodel_name\u001b[0m\u001b[0;34m)\u001b[0m\u001b[0;34m\u001b[0m\u001b[0m\n\u001b[1;32m   1525\u001b[0m                 \u001b[0mt2\u001b[0m \u001b[0;34m=\u001b[0m \u001b[0mtime\u001b[0m\u001b[0;34m.\u001b[0m\u001b[0mtime\u001b[0m\u001b[0;34m(\u001b[0m\u001b[0;34m)\u001b[0m\u001b[0;34m\u001b[0m\u001b[0m\n\u001b[0;32m-> 1526\u001b[0;31m                 \u001b[0mmodel\u001b[0m\u001b[0;34m(\u001b[0m\u001b[0;34m)\u001b[0m\u001b[0;34m\u001b[0m\u001b[0m\n\u001b[0m\u001b[1;32m   1527\u001b[0m                 print(\"Time to execute model '{}': {:.2f}s\".format(\n\u001b[1;32m   1528\u001b[0m                       model_name, time.time()-t2))\n",
+        "\u001b[0;32m/Users/ffoti/src/urbansim/urbansim/sim/simulation.pyc\u001b[0m in \u001b[0;36m__call__\u001b[0;34m(self)\u001b[0m\n\u001b[1;32m    679\u001b[0m             kwargs = _collect_variables(names=self._argspec.args,\n\u001b[1;32m    680\u001b[0m                                         expressions=self._argspec.defaults)\n\u001b[0;32m--> 681\u001b[0;31m             \u001b[0;32mreturn\u001b[0m \u001b[0mself\u001b[0m\u001b[0;34m.\u001b[0m\u001b[0m_func\u001b[0m\u001b[0;34m(\u001b[0m\u001b[0;34m**\u001b[0m\u001b[0mkwargs\u001b[0m\u001b[0;34m)\u001b[0m\u001b[0;34m\u001b[0m\u001b[0m\n\u001b[0m\u001b[1;32m    682\u001b[0m \u001b[0;34m\u001b[0m\u001b[0m\n\u001b[1;32m    683\u001b[0m     \u001b[0;32mdef\u001b[0m \u001b[0m_tables_used\u001b[0m\u001b[0;34m(\u001b[0m\u001b[0mself\u001b[0m\u001b[0;34m)\u001b[0m\u001b[0;34m:\u001b[0m\u001b[0;34m\u001b[0m\u001b[0m\n",
+        "\u001b[0;32m/Users/ffoti/src/activitysim/activitysim/defaults/models/mandatory_tour_frequency.pyc\u001b[0m in \u001b[0;36mmandatory_tour_frequency\u001b[0;34m(set_random_seed, persons_merged, mandatory_tour_frequency_spec)\u001b[0m\n\u001b[1;32m     27\u001b[0m     \u001b[0;32mprint\u001b[0m \u001b[0;34m\"%d persons run for mandatory tour model\"\u001b[0m \u001b[0;34m%\u001b[0m \u001b[0mlen\u001b[0m\u001b[0;34m(\u001b[0m\u001b[0mchoosers\u001b[0m\u001b[0;34m)\u001b[0m\u001b[0;34m\u001b[0m\u001b[0m\n\u001b[1;32m     28\u001b[0m \u001b[0;34m\u001b[0m\u001b[0m\n\u001b[0;32m---> 29\u001b[0;31m     \u001b[0mchoices\u001b[0m\u001b[0;34m,\u001b[0m \u001b[0m_\u001b[0m \u001b[0;34m=\u001b[0m \u001b[0masim\u001b[0m\u001b[0;34m.\u001b[0m\u001b[0msimple_simulate\u001b[0m\u001b[0;34m(\u001b[0m\u001b[0mchoosers\u001b[0m\u001b[0;34m,\u001b[0m \u001b[0mmandatory_tour_frequency_spec\u001b[0m\u001b[0;34m)\u001b[0m\u001b[0;34m\u001b[0m\u001b[0m\n\u001b[0m\u001b[1;32m     30\u001b[0m \u001b[0;34m\u001b[0m\u001b[0m\n\u001b[1;32m     31\u001b[0m     \u001b[0;31m# convert indexes to alternative names\u001b[0m\u001b[0;34m\u001b[0m\u001b[0;34m\u001b[0m\u001b[0m\n",
+        "\u001b[0;32m/Users/ffoti/src/activitysim/activitysim/activitysim.pyc\u001b[0m in \u001b[0;36msimple_simulate\u001b[0;34m(choosers, spec, skims, locals_d)\u001b[0m\n\u001b[1;32m    188\u001b[0m     \u001b[0mmodel_design\u001b[0m \u001b[0;34m=\u001b[0m \u001b[0meval_variables\u001b[0m\u001b[0;34m(\u001b[0m\u001b[0mspec\u001b[0m\u001b[0;34m.\u001b[0m\u001b[0mindex\u001b[0m\u001b[0;34m,\u001b[0m \u001b[0mchoosers\u001b[0m\u001b[0;34m,\u001b[0m \u001b[0mlocals_d\u001b[0m\u001b[0;34m)\u001b[0m\u001b[0;34m\u001b[0m\u001b[0m\n\u001b[1;32m    189\u001b[0m \u001b[0;34m\u001b[0m\u001b[0m\n\u001b[0;32m--> 190\u001b[0;31m     \u001b[0m_check_for_variability\u001b[0m\u001b[0;34m(\u001b[0m\u001b[0mmodel_design\u001b[0m\u001b[0;34m)\u001b[0m\u001b[0;34m\u001b[0m\u001b[0m\n\u001b[0m\u001b[1;32m    191\u001b[0m \u001b[0;34m\u001b[0m\u001b[0m\n\u001b[1;32m    192\u001b[0m     \u001b[0mutilities\u001b[0m \u001b[0;34m=\u001b[0m \u001b[0mmodel_design\u001b[0m\u001b[0;34m.\u001b[0m\u001b[0mdot\u001b[0m\u001b[0;34m(\u001b[0m\u001b[0mspec\u001b[0m\u001b[0;34m)\u001b[0m\u001b[0;34m\u001b[0m\u001b[0m\n",
+        "\u001b[0;32m/Users/ffoti/src/activitysim/activitysim/activitysim.pyc\u001b[0m in \u001b[0;36m_check_for_variability\u001b[0;34m(model_design)\u001b[0m\n\u001b[1;32m    145\u001b[0m     \u001b[0mwill\u001b[0m \u001b[0mhave\u001b[0m \u001b[0mno\u001b[0m \u001b[0mvariability\u001b[0m\u001b[0;34m.\u001b[0m\u001b[0;34m\u001b[0m\u001b[0m\n\u001b[1;32m    146\u001b[0m     \"\"\"\n\u001b[0;32m--> 147\u001b[0;31m     \u001b[0msample\u001b[0m \u001b[0;34m=\u001b[0m \u001b[0mrandom_rows\u001b[0m\u001b[0;34m(\u001b[0m\u001b[0mmodel_design\u001b[0m\u001b[0;34m,\u001b[0m \u001b[0mmin\u001b[0m\u001b[0;34m(\u001b[0m\u001b[0;36m100000\u001b[0m\u001b[0;34m,\u001b[0m \u001b[0mlen\u001b[0m\u001b[0;34m(\u001b[0m\u001b[0mmodel_design\u001b[0m\u001b[0;34m)\u001b[0m\u001b[0;34m)\u001b[0m\u001b[0;34m)\u001b[0m\u001b[0;31m\\\u001b[0m\u001b[0;34m\u001b[0m\u001b[0m\n\u001b[0m\u001b[1;32m    148\u001b[0m         \u001b[0;34m.\u001b[0m\u001b[0mdescribe\u001b[0m\u001b[0;34m(\u001b[0m\u001b[0;34m)\u001b[0m\u001b[0;34m.\u001b[0m\u001b[0mtranspose\u001b[0m\u001b[0;34m(\u001b[0m\u001b[0;34m)\u001b[0m\u001b[0;34m\u001b[0m\u001b[0m\n\u001b[1;32m    149\u001b[0m     \u001b[0msample\u001b[0m \u001b[0;34m=\u001b[0m \u001b[0msample\u001b[0m\u001b[0;34m[\u001b[0m\u001b[0msample\u001b[0m\u001b[0;34m[\u001b[0m\u001b[0;34m\"std\"\u001b[0m\u001b[0;34m]\u001b[0m \u001b[0;34m==\u001b[0m \u001b[0;36m0\u001b[0m\u001b[0;34m]\u001b[0m\u001b[0;34m\u001b[0m\u001b[0m\n",
+        "\u001b[0;32m/Users/ffoti/src/activitysim/activitysim/activitysim.pyc\u001b[0m in \u001b[0;36mrandom_rows\u001b[0;34m(df, n)\u001b[0m\n\u001b[1;32m     14\u001b[0m \u001b[0;34m\u001b[0m\u001b[0m\n\u001b[1;32m     15\u001b[0m \u001b[0;32mdef\u001b[0m \u001b[0mrandom_rows\u001b[0m\u001b[0;34m(\u001b[0m\u001b[0mdf\u001b[0m\u001b[0;34m,\u001b[0m \u001b[0mn\u001b[0m\u001b[0;34m)\u001b[0m\u001b[0;34m:\u001b[0m\u001b[0;34m\u001b[0m\u001b[0m\n\u001b[0;32m---> 16\u001b[0;31m     \u001b[0;32mreturn\u001b[0m \u001b[0mdf\u001b[0m\u001b[0;34m.\u001b[0m\u001b[0mtake\u001b[0m\u001b[0;34m(\u001b[0m\u001b[0mnp\u001b[0m\u001b[0;34m.\u001b[0m\u001b[0mrandom\u001b[0m\u001b[0;34m.\u001b[0m\u001b[0mchoice\u001b[0m\u001b[0;34m(\u001b[0m\u001b[0mlen\u001b[0m\u001b[0;34m(\u001b[0m\u001b[0mdf\u001b[0m\u001b[0;34m)\u001b[0m\u001b[0;34m,\u001b[0m \u001b[0msize\u001b[0m\u001b[0;34m=\u001b[0m\u001b[0mn\u001b[0m\u001b[0;34m,\u001b[0m \u001b[0mreplace\u001b[0m\u001b[0;34m=\u001b[0m\u001b[0mFalse\u001b[0m\u001b[0;34m)\u001b[0m\u001b[0;34m)\u001b[0m\u001b[0;34m\u001b[0m\u001b[0m\n\u001b[0m\u001b[1;32m     17\u001b[0m \u001b[0;34m\u001b[0m\u001b[0m\n\u001b[1;32m     18\u001b[0m \u001b[0;34m\u001b[0m\u001b[0m\n",
+        "\u001b[0;32m/Users/ffoti/anaconda/lib/python2.7/site-packages/numpy/random/mtrand.so\u001b[0m in \u001b[0;36mmtrand.RandomState.choice (numpy/random/mtrand/mtrand.c:9861)\u001b[0;34m()\u001b[0m\n",
+        "\u001b[0;31mValueError\u001b[0m: a must be greater than 0"
+       ]
+      }
+     ],
+     "prompt_number": 7
     },
     {
      "cell_type": "code",
@@ -356,13 +287,8 @@
        "output_type": "pyout",
        "prompt_number": 6,
        "text": [
-<<<<<<< HEAD
-        "work      603\n",
-        "school    465\n",
-=======
         "work      617\n",
         "school    505\n",
->>>>>>> 6c531e32
         "dtype: int64"
        ]
       }
@@ -804,8 +730,6 @@
         "Name: TAZ, dtype: float64\n",
         "Time to execute model 'destination_choice': 7.85s\n",
         "Total time to execute: 7.85s\n"
-<<<<<<< HEAD
-=======
        ]
       }
      ],
@@ -882,7 +806,6 @@
         "dtype: float64\n",
         "Time to execute model 'mandatory_scheduling': 3.66s\n",
         "Total time to execute: 3.66s\n"
->>>>>>> 6c531e32
        ]
       }
      ],
