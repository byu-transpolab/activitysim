--- conflicted
+++ resolved
@@ -69,19 +69,9 @@
     # the skims will be available under the name "skims" for any @ expressions
     locals_d = {"skims": skims}
 
-<<<<<<< HEAD
-    choices, _ = asim.simple_simulate(choosers,
-                                      alternatives,
-                                      workplace_location_spec,
-                                      skims=skims,
-                                      locals_d=locals_d,
-                                      mult_by_alt_col=False,
-                                      sample_size=50)
-=======
     choices, _ = asim.interaction_simulate(
-        choosers, alternatives, workplace_location_spec, skims,
-        skim_join_name="TAZ", sample_size=50)
->>>>>>> cf667d42
+        choosers, alternatives, workplace_location_spec, skims=skims,
+        locals_d=locals_d, sample_size=50)
 
     print "Describe of choices:\n", choices.describe()
     sim.add_column("persons", "workplace_taz", choices)