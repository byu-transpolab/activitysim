# ActivitySim
# See full license in LICENSE.txt.

from builtins import range

import warnings
import logging
from collections import OrderedDict

import numpy as np
import pandas as pd

from . import logit
from . import tracing
from . import pipeline
from . import config
from . import util
from . import assign
from . import chunk

from . import pathbuilder

logger = logging.getLogger(__name__)

SPEC_DESCRIPTION_NAME = 'Description'
SPEC_EXPRESSION_NAME = 'Expression'
SPEC_LABEL_NAME = 'Label'

ALT_LOSER_UTIL = -900


def random_rows(df, n):

    # only sample if df has more than n rows
    if len(df.index) > n:
        prng = pipeline.get_rn_generator().get_global_rng()
        return df.take(prng.choice(len(df), size=n, replace=False))

    else:
        return df


def uniquify_spec_index(spec):

    # uniquify spec index inplace
    # ensure uniqueness of spec index by appending comment with dupe count
    # this allows us to use pandas dot to compute_utilities
    dict = OrderedDict()
    for expr in spec.index:
        dict[assign.uniquify_key(dict, expr, template="{} # ({})")] = expr

    prev_index_name = spec.index.name
    spec.index = list(dict.keys())
    spec.index.name = prev_index_name

    assert spec.index.is_unique


def read_model_alts(file_name, set_index=None):
    file_path = config.config_file_path(file_name)
    df = pd.read_csv(file_path, comment='#')
    if set_index:
        df.set_index(set_index, inplace=True)
    return df


def read_model_spec(file_name):
    """
    Read a CSV model specification into a Pandas DataFrame or Series.

    file_path : str   absolute or relative path to file

    The CSV is expected to have columns for component descriptions
    and expressions, plus one or more alternatives.

    The CSV is required to have a header with column names. For example:

        Description,Expression,alt0,alt1,alt2

    Parameters
    ----------
    model_settings : dict
        name of spec_file is in model_settings['SPEC'] and file is relative to configs
    file_name : str
        file_name id spec file in configs folder

    description_name : str, optional
        Name of the column in `fname` that contains the component description.
    expression_name : str, optional
        Name of the column in `fname` that contains the component expression.

    Returns
    -------
    spec : pandas.DataFrame
        The description column is dropped from the returned data and the
        expression values are set as the table index.
    """

    assert isinstance(file_name, str)
    if not file_name.lower().endswith('.csv'):
        file_name = '%s.csv' % (file_name,)

    file_path = config.config_file_path(file_name)

    try:
        spec = pd.read_csv(file_path, comment='#')
    except Exception as err:
        logger.error(f"read_model_spec error reading {file_path}")
        logger.error(f"read_model_spec error {type(err).__name__}: {str(err)}")
        raise(err)

    spec = spec.dropna(subset=[SPEC_EXPRESSION_NAME])

    # don't need description and set the expression to the index
    if SPEC_DESCRIPTION_NAME in spec.columns:
        spec = spec.drop(SPEC_DESCRIPTION_NAME, axis=1)

    spec = spec.set_index(SPEC_EXPRESSION_NAME).fillna(0)

    # ensure uniqueness of spec index by appending comment with dupe count
    # this allows us to use pandas dot to compute_utilities
    uniquify_spec_index(spec)

    if SPEC_LABEL_NAME in spec:
        spec = spec.set_index(SPEC_LABEL_NAME, append=True)
        assert isinstance(spec.index, pd.MultiIndex)

    return spec


def read_model_coefficients(model_settings=None, file_name=None):
    """
    Read the coefficient file specified by COEFFICIENTS model setting
    """

    if model_settings is None:
        assert file_name is not None
    else:
        assert file_name is None
        assert 'COEFFICIENTS' in model_settings, \
            "'COEFFICIENTS' tag not in model_settings in %s" % model_settings.get('source_file_paths')
        file_name = model_settings['COEFFICIENTS']
        logger.debug(f"read_model_coefficients file_name {file_name}")

    file_path = config.config_file_path(file_name)
    try:
        coefficients = pd.read_csv(file_path, comment='#', index_col='coefficient_name')
    except ValueError:
        logger.exception("Coefficient File Invalid: %s" % str(file_path))
        raise

    if coefficients.index.duplicated().any():
        logger.warning(f"duplicate coefficients in {file_path}\n"
                       f"{coefficients[coefficients.index.duplicated(keep=False)]}")
        raise RuntimeError(f"duplicate coefficients in {file_path}")

    if coefficients.value.isnull().any():
        logger.warning(
            f"null coefficients in {file_path}\n{coefficients[coefficients.value.isnull()]}")
        raise RuntimeError(f"null coefficients in {file_path}")

    return coefficients


def spec_for_segment(model_settings, spec_id, segment_name, estimator):
    """
    Select spec for specified segment from omnibus spec containing columns for each segment

    Parameters
    ----------
    model_spec : pandas.DataFrame
        omnibus spec file with expressions in index and one column per segment
    segment_name : str
        segment_name that is also column name in model_spec

    Returns
    -------
    pandas.dataframe
        canonical spec file with expressions in index and single column with utility coefficients
    """

    spec_file_name = model_settings[spec_id]
    spec = read_model_spec(file_name=spec_file_name)

    if len(spec.columns) > 1:
        # if spec is segmented
        spec = spec[[segment_name]]
    else:
        # otherwise we expect a single coefficient column
        # doesn't really matter what it is called, but this may catch errors
        assert spec.columns[0] in ['coefficient', segment_name]

    if 'COEFFICIENTS' not in model_settings:
        logger.warning(f"no coefficient file specified in model_settings for {spec_file_name}")
        try:
            assert (spec.astype(float) == spec).all(axis=None)
        except (ValueError, AssertionError):
            raise RuntimeError(f"No coefficient file specified for {spec_file_name} "
                               f"but not all spec column values are numeric")

        return spec

    coefficients = read_model_coefficients(model_settings)

    spec = eval_coefficients(spec, coefficients, estimator)

    return spec


def read_model_coefficient_template(model_settings):
    """
    Read the coefficient template specified by COEFFICIENT_TEMPLATE model setting
    """

    assert 'COEFFICIENT_TEMPLATE' in model_settings, \
        "'COEFFICIENT_TEMPLATE' not in model_settings in %s" % model_settings.get('source_file_paths')

    coefficients_file_name = model_settings['COEFFICIENT_TEMPLATE']

    file_path = config.config_file_path(coefficients_file_name)
    try:
        template = pd.read_csv(file_path, comment='#', index_col='coefficient_name')
    except ValueError:
        logger.exception("Coefficient Template File Invalid: %s" % str(file_path))
        raise

    # by convention, an empty cell in the template indicates that
    # the coefficient name should be propogated to across all segments
    # this makes for a more legible template than repeating the identical coefficient name in each column

    # replace missing cell values with coefficient_name from index
    template = template.where(
        ~template.isnull(),
        np.broadcast_to(template.index.values[:, None], template.shape),
    )

    if template.index.duplicated().any():
        dupes = template[template.index.duplicated(keep=False)].sort_index()
        logger.warning(f"duplicate coefficient names in {coefficients_file_name}:\n{dupes}")
        assert not template.index.duplicated().any()

    return template


def dump_mapped_coefficients(model_settings):
    """
    dump template_df with coefficient values
    """

    coefficients_df = read_model_coefficients(model_settings)
    template_df = read_model_coefficient_template(model_settings)

    for c in template_df.columns:
        template_df[c] = template_df[c].map(coefficients_df.value)

    coefficients_template_file_name = model_settings['COEFFICIENT_TEMPLATE']
    file_path = config.output_file_path(coefficients_template_file_name)
    template_df.to_csv(file_path, index=True)
    logger.info(f"wrote mapped coefficient template to {file_path}")

    coefficients_file_name = model_settings['COEFFICIENTS']
    file_path = config.output_file_path(coefficients_file_name)
    coefficients_df.to_csv(file_path, index=True)
    logger.info(f"wrote raw coefficients to {file_path}")


def get_segment_coefficients(model_settings, segment_name):
    """
    Return a dict mapping generic coefficient names to segment-specific coefficient values

    some specs mode_choice logsums have the same espression values with different coefficients for various segments
    (e.g. eatout, .. ,atwork) and a template file that maps a flat list of coefficients into segment columns.

    This allows us to provide a coefficient file with just the coefficients for a specific segment,
    that works with generic coefficient names in the spec. For instance coef_ivt can take on the values
    of segment-specific coefficients coef_ivt_school_univ, coef_ivt_work, coef_ivt_atwork,...

    ::

        coefficients_df
                                      value constrain
        coefficient_name
        coef_ivt_eatout_escort_...  -0.0175         F
        coef_ivt_school_univ        -0.0224         F
        coef_ivt_work               -0.0134         F
        coef_ivt_atwork             -0.0188         F

        template_df

        coefficient_name     eatout                       school                 school                 work
        coef_ivt             coef_ivt_eatout_escort_...   coef_ivt_school_univ   coef_ivt_school_univ   coef_ivt_work

        For school segment this will return the generic coefficient name with the segment-specific coefficient value
        e.g. {'coef_ivt': -0.0224, ...}
        ...

    """

    if 'COEFFICIENTS' in model_settings and 'COEFFICIENT_TEMPLATE' in model_settings:
        legacy = False
    elif 'COEFFICIENTS' in model_settings:
        legacy = 'COEFFICIENTS'
        warnings.warn("Support for COEFFICIENTS without COEFFICIENT_TEMPLATE in model settings file will be removed."
                      "Use COEFFICIENT and COEFFICIENT_TEMPLATE to support estimation.", FutureWarning)
    elif 'LEGACY_COEFFICIENTS' in model_settings:
        legacy = 'LEGACY_COEFFICIENTS'
        warnings.warn("Support for 'LEGACY_COEFFICIENTS' setting in model settings file will be removed."
                      "Use COEFFICIENT and COEFFICIENT_TEMPLATE to support estimation.", FutureWarning)
    else:
        raise RuntimeError(f"No COEFFICIENTS setting in model_settings")

    if legacy:
        constants = config.get_model_constants(model_settings)
        legacy_coeffs_file_path = config.config_file_path(model_settings[legacy])
        omnibus_coefficients = pd.read_csv(legacy_coeffs_file_path, comment='#', index_col='coefficient_name')
        coefficients_dict = assign.evaluate_constants(omnibus_coefficients[segment_name], constants=constants)
    else:
        coefficients_df = read_model_coefficients(model_settings)
        template_df = read_model_coefficient_template(model_settings)
        coefficients_col = template_df[segment_name].map(coefficients_df.value).astype(float)

        if coefficients_col.isnull().any():
            # show them the offending lines from interaction_coefficients_file
            logger.warning(f"bad coefficients in COEFFICIENTS {model_settings['COEFFICIENTS']}\n"
                           f"{coefficients_col[coefficients_col.isnull()]}")
            assert not coefficients_col.isnull().any()

        coefficients_dict = coefficients_col.to_dict()

    return coefficients_dict


def eval_nest_coefficients(nest_spec, coefficients, trace_label):

    def replace_coefficients(nest):
        if isinstance(nest, dict):

            assert 'coefficient' in nest
            coefficient_name = nest['coefficient']
            if isinstance(coefficient_name, str):
                assert coefficient_name in coefficients, "%s not in nest coefficients" % (coefficient_name, )
                nest['coefficient'] = coefficients[coefficient_name]

            assert 'alternatives' in nest
            for alternative in nest['alternatives']:
                if isinstance(alternative, dict):
                    replace_coefficients(alternative)

    if isinstance(coefficients, pd.DataFrame):
        assert ('value' in coefficients.columns)
        coefficients = coefficients['value'].to_dict()

    replace_coefficients(nest_spec)

    logit.validate_nest_spec(nest_spec, trace_label)

    return nest_spec


def eval_coefficients(spec, coefficients, estimator):

    spec = spec.copy()  # don't clobber input spec

    if isinstance(coefficients, pd.DataFrame):
        assert ('value' in coefficients.columns)
        coefficients = coefficients['value'].to_dict()

    assert isinstance(coefficients, dict), \
        "eval_coefficients doesn't grok type of coefficients: %s" % (type(coefficients))

    for c in spec.columns:
        if c == SPEC_LABEL_NAME:
            continue
        spec[c] = spec[c].apply(lambda x: eval(str(x), {}, coefficients)).astype(np.float32)

    # drop any rows with all zeros since they won't have any effect (0 marginal utility)
    # (do not drop rows in estimation mode as it may confuse the estimation package (e.g. larch)
    zero_rows = (spec == 0).all(axis=1)
    if zero_rows.any():
        if estimator:
            logger.debug("keeping %s all-zero rows in SPEC" % (zero_rows.sum(),))
        else:
            logger.debug("dropping %s all-zero rows from SPEC" % (zero_rows.sum(), ))
            spec = spec.loc[~zero_rows]

    return spec


def eval_utilities(spec, choosers, locals_d=None, trace_label=None,
                   have_trace_targets=False, trace_all_rows=False,
                   estimator=None, trace_column_names=None, log_alt_losers=False):
    """

    Parameters
    ----------
    spec : pandas.DataFrame
        A table of variable specifications and coefficient values.
        Variable expressions should be in the table index and the table
        should have a column for each alternative.
    choosers : pandas.DataFrame
    locals_d : Dict or None
        This is a dictionary of local variables that will be the environment
        for an evaluation of an expression that begins with @
    trace_label: str
    have_trace_targets: boolean - choosers has targets to trace
    trace_all_rows: boolean - trace all chooser rows, bypassing tracing.trace_targets
    estimator :
        called to report intermediate table results (used for estimation)
    trace_column_names: str or list of str
        chooser columns to include when tracing expression_values

    Returns
    -------

    """

    # fixme - restore tracing and _check_for_variability

    trace_label = tracing.extend_trace_label(trace_label, 'eval_utils')

    # avoid altering caller's passed-in locals_d parameter (they may be looping)
    locals_dict = assign.local_utilities()

    if locals_d is not None:
        locals_dict.update(locals_d)
    globals_dict = {}

    locals_dict['df'] = choosers

    # - eval spec expressions
    if isinstance(spec.index, pd.MultiIndex):
        # spec MultiIndex with expression and label
        exprs = spec.index.get_level_values(SPEC_EXPRESSION_NAME)
    else:
        exprs = spec.index

    expression_values = np.empty((spec.shape[0], choosers.shape[0]))
    chunk.log_df(trace_label, "expression_values", expression_values)

    i = 0
    for expr, coefficients in zip(exprs, spec.values):

        try:
            with warnings.catch_warnings(record=True) as w:
                # Cause all warnings to always be triggered.
                warnings.simplefilter("always")
                if expr.startswith('@'):
<<<<<<< HEAD
                    if '~' in expr:
                        logger.warning(
                            "Found a `~` operator in an expression being "
                            "evaluated by the Python `eval()` rather than "
                            "Pandas. This is probably a mistake since Python "
                            "will evaluate `~False` as -1 and `~True` as -2."
                        )
                    expression_values[i] = eval(expr[1:], globals_dict, locals_dict)
=======
                    expression_value = eval(expr[1:], globals_dict, locals_dict)
>>>>>>> 2fc95ca4
                else:
                    expression_value = choosers.eval(expr)

                if len(w) > 0:
                    for wrn in w:
                        logger.warning(f"{trace_label} - {type(wrn).__name__} ({wrn.message}) evaluating: {str(expr)}")

        except Exception as err:
            logger.exception(f"{trace_label} - {type(err).__name__} ({str(err)}) evaluating: {str(expr)}")
            raise err

        if log_alt_losers:
            # utils for each alt for this expression
            # FIXME if we always did tis, we cold uem these and skip np.dot below
            utils = np.outer(expression_value, coefficients)
            losers = np.amax(utils, axis=1) < ALT_LOSER_UTIL

            if losers.any():
                logger.warning(f"{trace_label} - {sum(losers)} choosers of {len(losers)} "
                               f"with prohibitive utilities for all alternatives for expression: {expr}")

        expression_values[i] = expression_value
        i += 1

    chunk.log_df(trace_label, "expression_values", expression_values)

    if estimator:
        df = pd.DataFrame(
            data=expression_values.transpose(),
            index=choosers.index,
            columns=spec.index.get_level_values(SPEC_LABEL_NAME))
        df.index.name = choosers.index.name
        estimator.write_expression_values(df)

    # - compute_utilities
    utilities = np.dot(expression_values.transpose(), spec.astype(np.float64).values)
    utilities = pd.DataFrame(data=utilities, index=choosers.index, columns=spec.columns)

    chunk.log_df(trace_label, "utilities", utilities)

    # sometimes tvpb will drop rows on the fly and we wind up with an empty
    # table of choosers. this will just bypass tracing in that case.
    if (trace_all_rows or have_trace_targets) and (len(choosers) > 0):

        if trace_all_rows:
            trace_targets = pd.Series(True, index=choosers.index)
        else:
            trace_targets = tracing.trace_targets(choosers)
            assert trace_targets.any()  # since they claimed to have targets...

        # get int offsets of the trace_targets (offsets of bool=True values)
        offsets = np.nonzero(list(trace_targets))[0]

        # get array of expression_values
        # expression_values.shape = (len(spec), len(choosers))
        # data.shape = (len(spec), len(offsets))
        data = expression_values[:, offsets]

        # index is utility expressions (and optional label if MultiIndex)
        expression_values_df = pd.DataFrame(data=data, index=spec.index)

        if trace_column_names is not None:
            if isinstance(trace_column_names, str):
                trace_column_names = [trace_column_names]
            expression_values_df.columns = pd.MultiIndex.from_frame(choosers.loc[trace_targets, trace_column_names])

        tracing.trace_df(expression_values_df, tracing.extend_trace_label(trace_label, 'expression_values'),
                         slicer=None, transpose=False)

        if len(spec.columns) > 1:

            for c in spec.columns:
                name = f'expression_value_{c}'

                tracing.trace_df(expression_values_df.multiply(spec[c].values, axis=0),
                                 tracing.extend_trace_label(trace_label, name),
                                 slicer=None, transpose=False)

    del expression_values
    chunk.log_df(trace_label, "expression_values", None)

    # no longer our problem - but our caller should re-log this...
    chunk.log_df(trace_label, "utilities", None)

    return utilities


def eval_variables(exprs, df, locals_d=None):
    """
    Evaluate a set of variable expressions from a spec in the context
    of a given data table.

    There are two kinds of supported expressions: "simple" expressions are
    evaluated in the context of the DataFrame using DataFrame.eval.
    This is the default type of expression.

    Python expressions are evaluated in the context of this function using
    Python's eval function. Because we use Python's eval this type of
    expression supports more complex operations than a simple expression.
    Python expressions are denoted by beginning with the @ character.
    Users should take care that these expressions must result in
    a Pandas Series.

    # FIXME - for performance, it is essential that spec and expression_values
    # FIXME - not contain booleans when dotted with spec values
    # FIXME - or the arrays will be converted to dtype=object within dot()

    Parameters
    ----------
    exprs : sequence of str
    df : pandas.DataFrame
    locals_d : Dict
        This is a dictionary of local variables that will be the environment
        for an evaluation of an expression that begins with @

    Returns
    -------
    variables : pandas.DataFrame
        Will have the index of `df` and columns of eval results of `exprs`.
    """

    # avoid altering caller's passed-in locals_d parameter (they may be looping)
    locals_dict = assign.local_utilities()
    if locals_d is not None:
        locals_dict.update(locals_d)
    globals_dict = {}

    locals_dict['df'] = df

    def to_array(x):

        if x is None or np.isscalar(x):
            a = np.asanyarray([x] * len(df.index))
        elif isinstance(x, pd.Series):
            # fixme
            # assert x.index.equals(df.index)
            # save a little RAM
            a = x.values
        else:
            a = x

        # FIXME - for performance, it is essential that spec and expression_values
        # FIXME - not contain booleans when dotted with spec values
        # FIXME - or the arrays will be converted to dtype=object within dot()
        if not np.issubdtype(a.dtype, np.number):
            a = a.astype(np.int8)

        return a

    values = OrderedDict()
    for expr in exprs:
        try:
            if expr.startswith('@'):
                expr_values = to_array(eval(expr[1:], globals_dict, locals_dict))
            else:
                expr_values = to_array(df.eval(expr))
            # read model spec should ensure uniqueness, otherwise we should uniquify
            assert expr not in values
            values[expr] = expr_values

        except Exception as err:
            logger.exception(f"Variable evaluation failed {type(err).__name__} ({str(err)}) evaluating: {str(expr)}")
            raise err

    values = util.df_from_dict(values, index=df.index)

    return values


# no longer used because eval_utilities aggregates expression_values as they are computed to save space
# def compute_utilities(expression_values, spec):
#
#     # matrix product of spec expression_values with utility coefficients of alternatives
#     # sums the partial utilities (represented by each spec row) of the alternatives
#     # resulting in a dataframe with one row per chooser and one column per alternative
#     # pandas.dot depends on column names of expression_values matching spec index values
#
#     # FIXME - for performance, it is essential that spec and expression_values
#     # FIXME - not contain booleans when dotted with spec values
#     # FIXME - or the arrays will be converted to dtype=object within dot()
#
#     spec = spec.astype(np.float64)
#
#     # pandas.dot depends on column names of expression_values matching spec index values
#     # expressions should have been uniquified when spec was read
#     # we could do it here if need be, and then set spec.index and expression_values.columns equal
#     assert spec.index.is_unique
#     assert (spec.index.values == expression_values.columns.values).all()
#
#     utilities = expression_values.dot(spec)
#
#     return utilities


def set_skim_wrapper_targets(df, skims):
    """
    Add the dataframe to the SkimWrapper object so that it can be dereferenced
    using the parameters of the skims object.

    Parameters
    ----------
    df : pandas.DataFrame
        Table to which to add skim data as new columns.
        `df` is modified in-place.
    skims : SkimWrapper or Skim3dWrapper object, or a list or dict of skims
        The skims object is used to contain multiple matrices of
        origin-destination impedances.  Make sure to also add it to the
        locals_d below in order to access it in expressions.  The *only* job
        of this method in regards to skims is to call set_df with the
        dataframe that comes back from interacting choosers with
        alternatives.  See the skims module for more documentation on how
        the skims object is intended to be used.
    """

    skims = skims if isinstance(skims, list) \
        else skims.values() if isinstance(skims, dict) \
        else [skims]

    # assume any object in skims can be treated as a skim
    for skim in skims:
        try:
            skim.set_df(df)
        except AttributeError:
            pass


def _check_for_variability(expression_values, trace_label):
    """
    This is an internal method which checks for variability in each
    expression - under the assumption that you probably wouldn't be using a
    variable (in live simulations) if it had no variability.  This is a
    warning to the user that they might have constructed the variable
    incorrectly.  It samples 1000 rows in order to not hurt performance -
    it's likely that if 1000 rows have no variability, the whole dataframe
    will have no variability.
    """

    if trace_label is None:
        trace_label = '_check_for_variability'

    sample = random_rows(expression_values, min(1000, len(expression_values)))

    no_variability = has_missing_vals = 0
    for i in range(len(sample.columns)):
        v = sample.iloc[:, i]
        if v.min() == v.max():
            col_name = sample.columns[i]
            logger.info("%s: no variability (%s) in: %s" % (trace_label, v.iloc[0], col_name))
            no_variability += 1
        # FIXME - how could this happen? Not sure it is really a problem?
        if np.count_nonzero(v.isnull().values) > 0:
            col_name = sample.columns[i]
            logger.info("%s: missing values in: %s" % (trace_label, col_name))
            has_missing_vals += 1

    if no_variability > 0:
        logger.warning("%s: %s columns have no variability" % (trace_label, no_variability))

    if has_missing_vals > 0:
        logger.warning("%s: %s columns have missing values" % (trace_label, has_missing_vals))


def compute_nested_exp_utilities(raw_utilities, nest_spec):
    """
    compute exponentiated nest utilities based on nesting coefficients

    For nest nodes this is the exponentiated logsum of alternatives adjusted by nesting coefficient

    leaf <- exp( raw_utility )
    nest <- exp( ln(sum of exponentiated raw_utility of leaves) * nest_coefficient)

    Parameters
    ----------
    raw_utilities : pandas.DataFrame
        dataframe with the raw alternative utilities of all leaves
        (what in non-nested logit would be the utilities of all the alternatives)
    nest_spec : dict
        Nest tree dict from the model spec yaml file

    Returns
    -------
    nested_utilities : pandas.DataFrame
        Will have the index of `raw_utilities` and columns for exponentiated leaf and node utilities
    """
    nested_utilities = pd.DataFrame(index=raw_utilities.index)

    for nest in logit.each_nest(nest_spec, post_order=True):

        name = nest.name

        if nest.is_leaf:
            # leaf_utility = raw_utility / nest.product_of_coefficients
            nested_utilities[name] = \
                raw_utilities[name].astype(float) / nest.product_of_coefficients

        else:
            # nest node
            # the alternative nested_utilities will already have been computed due to post_order
            # this will RuntimeWarning: divide by zero encountered in log
            # if all nest alternative utilities are zero
            # but the resulting inf will become 0 when exp is applied below
            with np.errstate(divide='ignore'):
                nested_utilities[name] = \
                    nest.coefficient * np.log(nested_utilities[nest.alternatives].sum(axis=1))

        # exponentiate the utility
        nested_utilities[name] = np.exp(nested_utilities[name])

    return nested_utilities


def compute_nested_probabilities(nested_exp_utilities, nest_spec, trace_label):
    """
    compute nested probabilities for nest leafs and nodes
    probability for nest alternatives is simply the alternatives's local (to nest) probability
    computed in the same way as the probability of non-nested alternatives in multinomial logit
    i.e. the fractional share of the sum of the exponentiated utility of itself and its siblings
    except in nested logit, its sib group is restricted to the nest

    Parameters
    ----------
    nested_exp_utilities : pandas.DataFrame
        dataframe with the exponentiated nested utilities of all leaves and nodes
    nest_spec : dict
        Nest tree dict from the model spec yaml file
    Returns
    -------
    nested_probabilities : pandas.DataFrame
        Will have the index of `nested_exp_utilities` and columns for leaf and node probabilities
    """

    nested_probabilities = pd.DataFrame(index=nested_exp_utilities.index)

    for nest in logit.each_nest(nest_spec, type='node', post_order=False):

        probs = logit.utils_to_probs(nested_exp_utilities[nest.alternatives],
                                     trace_label=trace_label,
                                     exponentiated=True,
                                     allow_zero_probs=True)

        nested_probabilities = pd.concat([nested_probabilities, probs], axis=1)

    return nested_probabilities


def compute_base_probabilities(nested_probabilities, nests, spec):
    """
    compute base probabilities for nest leaves
    Base probabilities will be the nest-adjusted probabilities of all leaves
    This flattens or normalizes all the nested probabilities so that they have the proper global
    relative values (the leaf probabilities sum to 1 for each row.)

    Parameters
    ----------
    nested_probabilities : pandas.DataFrame
        dataframe with the nested probabilities for nest leafs and nodes
    nests : dict
        Nest tree dict from the model spec yaml file
    spec : pandas.Dataframe
        simple simulate spec so we can return columns in appropriate order
    Returns
    -------
    base_probabilities : pandas.DataFrame
        Will have the index of `nested_probabilities` and columns for leaf base probabilities
    """

    base_probabilities = pd.DataFrame(index=nested_probabilities.index)

    for nest in logit.each_nest(nests, type='leaf', post_order=False):

        # skip root: it has a prob of 1 but we didn't compute a nested probability column for it
        ancestors = nest.ancestors[1:]

        base_probabilities[nest.name] = nested_probabilities[ancestors].prod(axis=1)

    # reorder alternative columns to match spec
    # since these are alternatives chosen by column index, order of columns matters
    assert(set(base_probabilities.columns) == set(spec.columns))
    base_probabilities = base_probabilities[spec.columns]

    return base_probabilities


def eval_mnl(choosers, spec, locals_d, custom_chooser, estimator,
             log_alt_losers=False,
             want_logsums=False, trace_label=None,
             trace_choice_name=None, trace_column_names=None):
    """
    Run a simulation for when the model spec does not involve alternative
    specific data, e.g. there are no interactions with alternative
    properties and no need to sample from alternatives.

    Each row in spec computes a partial utility for each alternative,
    by providing a spec expression (often a boolean 0-1 trigger)
    and a column of utility coefficients for each alternative.

    We compute the utility of each alternative by matrix-multiplication of eval results
    with the utility coefficients in the spec alternative columns
    yielding one row per chooser and one column per alternative

    Parameters
    ----------
    choosers : pandas.DataFrame
    spec : pandas.DataFrame
        A table of variable specifications and coefficient values.
        Variable expressions should be in the table index and the table
        should have a column for each alternative.
    locals_d : Dict or None
        This is a dictionary of local variables that will be the environment
        for an evaluation of an expression that begins with @
    custom_chooser : function(probs, choosers, spec, trace_label) returns choices, rands
        custom alternative to logit.make_choices
    estimator : Estimator object
        called to report intermediate table results (used for estimation)
    trace_label: str
        This is the label to be used  for trace log file entries and dump file names
        when household tracing enabled. No tracing occurs if label is empty or None.
    trace_choice_name: str
        This is the column label to be used in trace file csv dump of choices
    trace_column_names: str or list of str
        chooser columns to include when tracing expression_values

    Returns
    -------
    choices : pandas.Series
        Index will be that of `choosers`, values will match the columns
        of `spec`.
    """

    # FIXME - not implemented because not currently needed
    assert not want_logsums

    trace_label = tracing.extend_trace_label(trace_label, 'eval_mnl')
    have_trace_targets = tracing.has_trace_targets(choosers)

    if have_trace_targets:
        tracing.trace_df(choosers, '%s.choosers' % trace_label)

    utilities = eval_utilities(spec, choosers, locals_d,
                               log_alt_losers=log_alt_losers,
                               trace_label=trace_label, have_trace_targets=have_trace_targets,
                               estimator=estimator, trace_column_names=trace_column_names)
    chunk.log_df(trace_label, "utilities", utilities)

    if have_trace_targets:
        tracing.trace_df(utilities, '%s.utilities' % trace_label,
                         column_labels=['alternative', 'utility'])

    probs = logit.utils_to_probs(utilities, trace_label=trace_label, trace_choosers=choosers)
    chunk.log_df(trace_label, "probs", probs)

    del utilities
    chunk.log_df(trace_label, 'utilities', None)

    if have_trace_targets:
        # report these now in case make_choices throws error on bad_choices
        tracing.trace_df(probs, '%s.probs' % trace_label,
                         column_labels=['alternative', 'probability'])

    if custom_chooser:
        choices, rands = custom_chooser(probs=probs, choosers=choosers, spec=spec,
                                        trace_label=trace_label)
    else:
        choices, rands = logit.make_choices(probs, trace_label=trace_label)

    del probs
    chunk.log_df(trace_label, 'probs', None)

    if have_trace_targets:
        tracing.trace_df(choices, '%s.choices' % trace_label,
                         columns=[None, trace_choice_name])
        tracing.trace_df(rands, '%s.rands' % trace_label,
                         columns=[None, 'rand'])

    return choices


def eval_nl(choosers, spec, nest_spec, locals_d, custom_chooser, estimator,
            log_alt_losers=False,
            want_logsums=False, trace_label=None,
            trace_choice_name=None, trace_column_names=None):
    """
    Run a nested-logit simulation for when the model spec does not involve alternative
    specific data, e.g. there are no interactions with alternative
    properties and no need to sample from alternatives.

    Parameters
    ----------
    choosers : pandas.DataFrame
    spec : pandas.DataFrame
        A table of variable specifications and coefficient values.
        Variable expressions should be in the table index and the table
        should have a column for each alternative.
    nest_spec:
        dictionary specifying nesting structure and nesting coefficients
        (from the model spec yaml file)
    locals_d : Dict or None
        This is a dictionary of local variables that will be the environment
        for an evaluation of an expression that begins with @
    custom_chooser : function(probs, choosers, spec, trace_label) returns choices, rands
        custom alternative to logit.make_choices
    estimator : Estimator object
        called to report intermediate table results (used for estimation)
    trace_label: str
        This is the label to be used  for trace log file entries and dump file names
        when household tracing enabled. No tracing occurs if label is empty or None.
    trace_choice_name: str
        This is the column label to be used in trace file csv dump of choices
    trace_column_names: str or list of str
        chooser columns to include when tracing expression_values

    Returns
    -------
    choices : pandas.Series
        Index will be that of `choosers`, values will match the columns
        of `spec`.
    """

    trace_label = tracing.extend_trace_label(trace_label, 'eval_nl')
    assert trace_label
    have_trace_targets = tracing.has_trace_targets(choosers)

    logit.validate_nest_spec(nest_spec, trace_label)

    if have_trace_targets:
        tracing.trace_df(choosers, '%s.choosers' % trace_label)

    raw_utilities = eval_utilities(spec, choosers, locals_d,
                                   log_alt_losers=log_alt_losers,
                                   trace_label=trace_label, have_trace_targets=have_trace_targets,
                                   estimator=estimator, trace_column_names=trace_column_names)
    chunk.log_df(trace_label, "raw_utilities", raw_utilities)

    if have_trace_targets:
        tracing.trace_df(raw_utilities, '%s.raw_utilities' % trace_label,
                         column_labels=['alternative', 'utility'])

    # exponentiated utilities of leaves and nests
    nested_exp_utilities = compute_nested_exp_utilities(raw_utilities, nest_spec)
    chunk.log_df(trace_label, "nested_exp_utilities", nested_exp_utilities)

    del raw_utilities
    chunk.log_df(trace_label, 'raw_utilities', None)

    if have_trace_targets:
        tracing.trace_df(nested_exp_utilities, '%s.nested_exp_utilities' % trace_label,
                         column_labels=['alternative', 'utility'])

    # probabilities of alternatives relative to siblings sharing the same nest
    nested_probabilities = \
        compute_nested_probabilities(nested_exp_utilities, nest_spec, trace_label=trace_label)
    chunk.log_df(trace_label, "nested_probabilities", nested_probabilities)

    if want_logsums:
        # logsum of nest root
        logsums = pd.Series(np.log(nested_exp_utilities.root), index=choosers.index)
        chunk.log_df(trace_label, "logsums", logsums)

    del nested_exp_utilities
    chunk.log_df(trace_label, 'nested_exp_utilities', None)

    if have_trace_targets:
        tracing.trace_df(nested_probabilities, '%s.nested_probabilities' % trace_label,
                         column_labels=['alternative', 'probability'])

    # global (flattened) leaf probabilities based on relative nest coefficients (in spec order)
    base_probabilities = compute_base_probabilities(nested_probabilities, nest_spec, spec)
    chunk.log_df(trace_label, "base_probabilities", base_probabilities)

    del nested_probabilities
    chunk.log_df(trace_label, 'nested_probabilities', None)

    if have_trace_targets:
        tracing.trace_df(base_probabilities, '%s.base_probabilities' % trace_label,
                         column_labels=['alternative', 'probability'])

    # note base_probabilities could all be zero since we allowed all probs for nests to be zero
    # check here to print a clear message but make_choices will raise error if probs don't sum to 1
    BAD_PROB_THRESHOLD = 0.001
    no_choices = (base_probabilities.sum(axis=1) - 1).abs() > BAD_PROB_THRESHOLD

    if no_choices.any():

        logit.report_bad_choices(
            no_choices, base_probabilities,
            trace_label=tracing.extend_trace_label(trace_label, 'bad_probs'),
            trace_choosers=choosers,
            msg="base_probabilities do not sum to one")

    if custom_chooser:
        choices, rands = custom_chooser(probs=base_probabilities, choosers=choosers, spec=spec,
                                        trace_label=trace_label)
    else:
        choices, rands = logit.make_choices(base_probabilities, trace_label=trace_label)

    del base_probabilities
    chunk.log_df(trace_label, 'base_probabilities', None)

    if have_trace_targets:
        tracing.trace_df(choices, '%s.choices' % trace_label,
                         columns=[None, trace_choice_name])
        tracing.trace_df(rands, '%s.rands' % trace_label,
                         columns=[None, 'rand'])
        if want_logsums:
            tracing.trace_df(logsums, '%s.logsums' % trace_label,
                             columns=[None, 'logsum'])

    if want_logsums:
        choices = choices.to_frame('choice')
        choices['logsum'] = logsums

    return choices


def _simple_simulate(choosers, spec, nest_spec, skims=None, locals_d=None,
                     custom_chooser=None,
                     log_alt_losers=False,
                     want_logsums=False,
                     estimator=None,
                     trace_label=None, trace_choice_name=None, trace_column_names=None,
                     ):
    """
    Run an MNL or NL simulation for when the model spec does not involve alternative
    specific data, e.g. there are no interactions with alternative
    properties and no need to sample from alternatives.

    Parameters
    ----------
    choosers : pandas.DataFrame
    spec : pandas.DataFrame
        A table of variable specifications and coefficient values.
        Variable expressions should be in the table index and the table
        should have a column for each alternative.
    nest_spec:
        for nested logit (nl): dictionary specifying nesting structure and nesting coefficients
        for multinomial logit (mnl): None
    skims : Skims object
        The skims object is used to contain multiple matrices of
        origin-destination impedances.  Make sure to also add it to the
        locals_d below in order to access it in expressions.  The *only* job
        of this method in regards to skims is to call set_df with the
        dataframe that comes back from interacting choosers with
        alternatives.  See the skims module for more documentation on how
        the skims object is intended to be used.
    locals_d : Dict
        This is a dictionary of local variables that will be the environment
        for an evaluation of an expression that begins with @
    custom_chooser : Estimator object
    estimator : function(df, label, table_name)
        called to report intermediate table results (used for estimation)

    trace_label: str
        This is the label to be used  for trace log file entries and dump file names
        when household tracing enabled. No tracing occurs if label is empty or None.
    trace_choice_name: str
        This is the column label to be used in trace file csv dump of choices
    trace_column_names: str or list of str
        chooser columns to include when tracing expression_values

    Returns
    -------
    choices : pandas.Series
        Index will be that of `choosers`, values will match the columns
        of `spec`.
    """

    if skims is not None:
        set_skim_wrapper_targets(choosers, skims)

    if nest_spec is None:
        choices = eval_mnl(choosers, spec, locals_d, custom_chooser,
                           log_alt_losers=log_alt_losers,
                           want_logsums=want_logsums,
                           estimator=estimator,
                           trace_label=trace_label,
                           trace_choice_name=trace_choice_name, trace_column_names=trace_column_names)
    else:
        choices = eval_nl(choosers, spec, nest_spec, locals_d,  custom_chooser,
                          log_alt_losers=log_alt_losers,
                          want_logsums=want_logsums,
                          estimator=estimator,
                          trace_label=trace_label,
                          trace_choice_name=trace_choice_name, trace_column_names=trace_column_names)

    return choices


def tvpb_skims(skims):

    def list_of_skims(skims):
        return \
            skims if isinstance(skims, list) \
            else skims.values() if isinstance(skims, dict) \
            else [skims] if skims is not None \
            else []

    return [skim for skim in list_of_skims(skims) if isinstance(skim, pathbuilder.TransitVirtualPathLogsumWrapper)]


def simple_simulate(choosers, spec, nest_spec,
                    skims=None, locals_d=None,
                    chunk_size=0, custom_chooser=None,
                    log_alt_losers=False,
                    want_logsums=False,
                    estimator=None,
                    trace_label=None, trace_choice_name=None, trace_column_names=None):
    """
    Run an MNL or NL simulation for when the model spec does not involve alternative
    specific data, e.g. there are no interactions with alternative
    properties and no need to sample from alternatives.
    """

    trace_label = tracing.extend_trace_label(trace_label, 'simple_simulate')

    assert len(choosers) > 0

    result_list = []
    # segment by person type and pick the right spec for each person type
    for i, chooser_chunk, chunk_trace_label \
            in chunk.adaptive_chunked_choosers(choosers, chunk_size, trace_label):

        choices = _simple_simulate(
            chooser_chunk, spec, nest_spec,
            skims=skims,
            locals_d=locals_d,
            custom_chooser=custom_chooser,
            log_alt_losers=log_alt_losers,
            want_logsums=want_logsums,
            estimator=estimator,
            trace_label=chunk_trace_label,
            trace_choice_name=trace_choice_name,
            trace_column_names=trace_column_names)

        result_list.append(choices)

        chunk.log_df(trace_label, f'result_list', result_list)

    if len(result_list) > 1:
        choices = pd.concat(result_list)

    assert len(choices.index == len(choosers.index))

    return choices


def simple_simulate_by_chunk_id(choosers, spec, nest_spec,
                                skims=None, locals_d=None,
                                chunk_size=0, custom_chooser=None,
                                log_alt_losers=False,
                                want_logsums=False,
                                estimator=None,
                                trace_label=None,
                                trace_choice_name=None):
    """
    chunk_by_chunk_id wrapper for simple_simulate
    """

    result_list = []
    for i, chooser_chunk, chunk_trace_label \
            in chunk.adaptive_chunked_choosers_by_chunk_id(choosers, chunk_size, trace_label):

        choices = _simple_simulate(
            chooser_chunk, spec, nest_spec,
            skims=skims,
            locals_d=locals_d,
            custom_chooser=custom_chooser,
            log_alt_losers=log_alt_losers,
            want_logsums=want_logsums,
            estimator=estimator,
            trace_label=chunk_trace_label,
            trace_choice_name=trace_choice_name)

        result_list.append(choices)

        chunk.log_df(trace_label, f'result_list', result_list)

    if len(result_list) > 1:
        choices = pd.concat(result_list)

    return choices


def eval_mnl_logsums(choosers, spec, locals_d, trace_label=None):
    """
    like eval_nl except return logsums instead of making choices

    Returns
    -------
    logsums : pandas.Series
        Index will be that of `choosers`, values will be logsum across spec column values
    """

    # FIXME - untested and not currently used by any models...

    trace_label = tracing.extend_trace_label(trace_label, 'eval_mnl_logsums')
    have_trace_targets = tracing.has_trace_targets(choosers)

    logger.debug("running eval_mnl_logsums")

    # trace choosers
    if have_trace_targets:
        tracing.trace_df(choosers, '%s.choosers' % trace_label)

    utilities = eval_utilities(spec, choosers, locals_d, trace_label, have_trace_targets)
    chunk.log_df(trace_label, "utilities", utilities)

    if have_trace_targets:
        tracing.trace_df(utilities, '%s.raw_utilities' % trace_label,
                         column_labels=['alternative', 'utility'])

    # - logsums
    # logsum is log of exponentiated utilities summed across columns of each chooser row
    logsums = np.log(np.exp(utilities.values).sum(axis=1))
    logsums = pd.Series(logsums, index=choosers.index)
    chunk.log_df(trace_label, "logsums", logsums)

    # trace utilities
    if have_trace_targets:
        tracing.trace_df(logsums, '%s.logsums' % trace_label,
                         column_labels=['alternative', 'logsum'])

    return logsums


def eval_nl_logsums(choosers, spec, nest_spec, locals_d, trace_label=None):
    """
    like eval_nl except return logsums instead of making choices

    Returns
    -------
    logsums : pandas.Series
        Index will be that of `choosers`, values will be nest logsum based on spec column values
    """

    trace_label = tracing.extend_trace_label(trace_label, 'eval_nl_logsums')
    have_trace_targets = tracing.has_trace_targets(choosers)

    logit.validate_nest_spec(nest_spec, trace_label)

    # trace choosers
    if have_trace_targets:
        tracing.trace_df(choosers, '%s.choosers' % trace_label)

    raw_utilities = eval_utilities(spec, choosers, locals_d,
                                   trace_label=trace_label, have_trace_targets=have_trace_targets)
    chunk.log_df(trace_label, "raw_utilities", raw_utilities)

    if have_trace_targets:
        tracing.trace_df(raw_utilities, '%s.raw_utilities' % trace_label,
                         column_labels=['alternative', 'utility'])

    # - exponentiated utilities of leaves and nests
    nested_exp_utilities = compute_nested_exp_utilities(raw_utilities, nest_spec)
    chunk.log_df(trace_label, "nested_exp_utilities", nested_exp_utilities)

    del raw_utilities  # done with raw_utilities
    chunk.log_df(trace_label, 'raw_utilities', None)

    # - logsums
    logsums = np.log(nested_exp_utilities.root)
    logsums = pd.Series(logsums, index=choosers.index)
    chunk.log_df(trace_label, "logsums", logsums)

    if have_trace_targets:
        # add logsum to nested_exp_utilities for tracing
        nested_exp_utilities['logsum'] = logsums
        tracing.trace_df(nested_exp_utilities, '%s.nested_exp_utilities' % trace_label,
                         column_labels=['alternative', 'utility'])
        tracing.trace_df(logsums, '%s.logsums' % trace_label,
                         column_labels=['alternative', 'logsum'])

    del nested_exp_utilities  # done with nested_exp_utilities
    chunk.log_df(trace_label, 'nested_exp_utilities', None)

    return logsums


def _simple_simulate_logsums(choosers, spec, nest_spec,
                             skims=None, locals_d=None, trace_label=None):
    """
    like simple_simulate except return logsums instead of making choices

    Returns
    -------
    logsums : pandas.Series
        Index will be that of `choosers`, values will be nest logsum based on spec column values
    """

    if skims is not None:
        set_skim_wrapper_targets(choosers, skims)

    if nest_spec is None:
        logsums = eval_mnl_logsums(choosers, spec, locals_d,
                                   trace_label=trace_label)
    else:
        logsums = eval_nl_logsums(choosers, spec, nest_spec, locals_d,
                                  trace_label=trace_label)

    return logsums


def simple_simulate_logsums(choosers, spec, nest_spec,
                            skims=None, locals_d=None, chunk_size=0,
                            trace_label=None, chunk_tag=None):
    """
    like simple_simulate except return logsums instead of making choices

    Returns
    -------
    logsums : pandas.Series
        Index will be that of `choosers`, values will be nest logsum based on spec column values
    """

    assert len(choosers) > 0
    chunk_tag = chunk_tag or trace_label

    result_list = []
    # segment by person type and pick the right spec for each person type
    for i, chooser_chunk, chunk_trace_label \
            in chunk.adaptive_chunked_choosers(choosers, chunk_size, trace_label, chunk_tag):

        logsums = _simple_simulate_logsums(
            chooser_chunk, spec, nest_spec,
            skims, locals_d,
            chunk_trace_label)

        result_list.append(logsums)

        chunk.log_df(trace_label, f'result_list', result_list)

    if len(result_list) > 1:
        logsums = pd.concat(result_list)

    assert len(logsums.index == len(choosers.index))

    return logsums<|MERGE_RESOLUTION|>--- conflicted
+++ resolved
@@ -445,7 +445,6 @@
                 # Cause all warnings to always be triggered.
                 warnings.simplefilter("always")
                 if expr.startswith('@'):
-<<<<<<< HEAD
                     if '~' in expr:
                         logger.warning(
                             "Found a `~` operator in an expression being "
@@ -453,10 +452,8 @@
                             "Pandas. This is probably a mistake since Python "
                             "will evaluate `~False` as -1 and `~True` as -2."
                         )
-                    expression_values[i] = eval(expr[1:], globals_dict, locals_dict)
-=======
                     expression_value = eval(expr[1:], globals_dict, locals_dict)
->>>>>>> 2fc95ca4
+
                 else:
                     expression_value = choosers.eval(expr)
 
