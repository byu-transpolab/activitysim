--- conflicted
+++ resolved
@@ -24,11 +24,7 @@
 
     """
     prob_min = 1e-300
-<<<<<<< HEAD
-    prob_max = 1e300
-=======
     prob_max = np.inf
->>>>>>> 4d997801
 
     utils_arr = np.exp(utils.as_matrix().astype('float'))
     arr_sum = utils_arr.sum(axis=1)
