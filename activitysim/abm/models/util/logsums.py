--- conflicted
+++ resolved
@@ -35,14 +35,8 @@
                     tour_purpose,
                     logsum_settings, model_settings,
                     network_los,
-<<<<<<< HEAD
-                    chunk_size, trace_label,
+                    chunk_size, chunk_tag, trace_label,
                     in_period_col=None, out_period_col=None, duration_col=None):
-=======
-                    chunk_size,
-                    chunk_tag,
-                    trace_label):
->>>>>>> 2fc95ca4
     """
 
     Parameters
