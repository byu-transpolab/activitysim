# ActivitySim
# See full license in LICENSE.txt.
from builtins import range

import logging

import numpy as np
import pandas as pd

from activitysim.core import tracing
from activitysim.core import config
from activitysim.core import pipeline
from activitysim.core import simulate
from activitysim.core import inject
from activitysim.core import los
from activitysim.core import assign
from activitysim.core import expressions

from activitysim.core.tracing import print_elapsed_time

from activitysim.core.util import reindex
from activitysim.core.util import assign_in_place

from activitysim.core.pathbuilder import TransitVirtualPathBuilder

from activitysim.abm.tables.size_terms import tour_destination_size_terms

from activitysim.core.skim_dictionary import DataFrameMatrix

from activitysim.core.interaction_sample_simulate import interaction_sample_simulate
from activitysim.core.interaction_sample import interaction_sample

from .util import estimation

from activitysim.abm.models.util.trip import cleanup_failed_trips
from activitysim.abm.models.util.trip import flag_failed_trip_leg_mates


logger = logging.getLogger(__name__)

NO_DESTINATION = -1

# TRIP_ORIG_TAZ = 'TAZ'
ALT_DEST_TAZ = 'ALT_DEST_TAZ'
# PRIMARY_DEST_TAZ = 'PRIMARY_DEST_TAZ'
# DEST_MAZ = 'dest_maz'


def _destination_sample(
        primary_purpose,
        trips,
        alternatives,
        model_settings,
        size_term_matrix,
        skims,
        alt_dest_col_name,
        estimator,
        chunk_size,
        chunk_tag,
        trace_label):
    """

    Note: trips with no viable destination receive no sample rows
    (because we call interaction_sample with allow_zero_probs=True)
    All other trips will have one or more rows with pick_count summing to sample_size

    returns
        choices: pandas.DataFrame

               alt_dest      prob  pick_count
    trip_id
    102829169      2898  0.002333           1
    102829169      2901  0.004976           1
    102829169      3193  0.002628           1
    """

    spec = simulate.spec_for_segment(model_settings, spec_id='DESTINATION_SAMPLE_SPEC',
                                     segment_name=primary_purpose, estimator=estimator)

    sample_size = model_settings['SAMPLE_SIZE']
    if config.setting('disable_destination_sampling', False) or (estimator and estimator.want_unsampled_alternatives):
        # FIXME interaction_sample will return unsampled complete alternatives with probs and pick_count
        logger.info("Estimation mode for %s using unsampled alternatives short_circuit_choices" % (trace_label,))
        sample_size = 0

    locals_dict = config.get_model_constants(model_settings).copy()

    # size_terms of destination zones are purpose-specific, and trips have various purposes
    # so the relevant size_term for each interaction_sample row
    # cannot be determined until after choosers are joined with alternatives
    # (unless we iterate over trip.purpose - which we could, though we are already iterating over trip_num)
    # so, instead, expressions determine row-specific size_term by a call to: size_terms.get(df.alt_dest, df.purpose)
    locals_dict.update({
        'size_terms': size_term_matrix
    })
    locals_dict.update(skims)

    log_alt_losers = config.setting('log_alt_losers', False)

    choices = interaction_sample(
        choosers=trips,
        alternatives=alternatives,
        sample_size=sample_size,
        alt_col_name=alt_dest_col_name,
        log_alt_losers=log_alt_losers,
        allow_zero_probs=True,
        spec=spec,
        skims=skims,
        locals_d=locals_dict,
        chunk_size=chunk_size, chunk_tag=chunk_tag,
        trace_label=trace_label
        )

    return choices


def destination_sample(
        primary_purpose,
        trips,
        alternatives,
        model_settings,
        size_term_matrix,
        skim_hotel,
        estimator,
        chunk_size,
        trace_label):

    chunk_tag = 'trip_destination.sample'

    skims = skim_hotel.sample_skims(presample=False)
    alt_dest_col_name = model_settings['ALT_DEST_COL_NAME']

    choices = _destination_sample(
        primary_purpose,
        trips,
        alternatives,
        model_settings,
        size_term_matrix,
        skims,
        alt_dest_col_name,
        estimator,
        chunk_size,
        chunk_tag=chunk_tag,
        trace_label=trace_label)

    return choices


def aggregate_size_term_matrix(maz_size_term_matrix, maz_taz):

    df = maz_size_term_matrix.df
    assert ALT_DEST_TAZ not in df

    dest_taz = df.index.map(maz_taz)
    taz_size_term_matrix = df.groupby(dest_taz).sum()

    taz_size_term_matrix = DataFrameMatrix(taz_size_term_matrix)

    return taz_size_term_matrix


def choose_MAZ_for_TAZ(taz_sample, MAZ_size_terms, trips, network_los, alt_dest_col_name, trace_label):
    """
    Convert taz_sample table with TAZ zone sample choices to a table with a MAZ zone chosen for each TAZ
    choose MAZ probabilistically (proportionally by size_term) from set of MAZ zones in parent TAZ

    Parameters
    ----------
    taz_sample: dataframe with duplicated index <chooser_id_col> and columns: <alt_dest_col_name>, prob, pick_count
    MAZ_size_terms: dataframe with duplicated index <chooser_id_col> and columns: zone_id, dest_TAZ, size_term

    Returns
    -------
    dataframe with with duplicated index <chooser_id_col> and columns: <alt_dest_col_name>, prob, pick_count
    """

    if len(taz_sample) == 0:
        # it can happen that all trips have no viable destinations (and so are dropped from the sample)
        # in which case we can just return the empty taz_sample, since it has the same columns
        return taz_sample.copy()

    # we had to use alt_dest_col_name as specified in model_settings for interaction_sample
    # because expressions reference it to look up size_terms by trip purpose
    DEST_MAZ = alt_dest_col_name
    DEST_TAZ = f"{alt_dest_col_name}_TAZ"

    taz_sample.rename(columns={alt_dest_col_name: DEST_TAZ}, inplace=True)

    trace_hh_id = inject.get_injectable("trace_hh_id", None)
    have_trace_targets = trace_hh_id and tracing.has_trace_targets(taz_sample)
    if have_trace_targets:
        trace_label = tracing.extend_trace_label(trace_label, 'choose_MAZ_for_TAZ')

        # write taz choices, pick_counts, probs
        trace_targets = tracing.trace_targets(taz_sample)
        tracing.trace_df(taz_sample[trace_targets],
                         label=tracing.extend_trace_label(trace_label, 'taz_sample'),
                         transpose=False)

    # print(f"taz_sample\n{taz_sample}")
    #            alt_dest_TAZ      prob  pick_count
    # trip_id
    # 4343721              12  0.000054           1
    # 4343721              20  0.001864           2

    taz_choices = taz_sample[[DEST_TAZ, 'prob']].reset_index(drop=False)
    taz_choices = taz_choices.reindex(taz_choices.index.repeat(taz_sample.pick_count)).reset_index(drop=True)
    taz_choices = taz_choices.rename(columns={'prob': 'TAZ_prob'})

    # print(f"taz_choices\n{taz_choices}")
    #         trip_id  alt_dest_TAZ      prob
    # 0       4343721            12  0.000054
    # 1       4343721            20  0.001864
    # 2       4343721            20  0.001864

    # print(f"MAZ_size_terms\n{MAZ_size_terms.df}")
    #           work  escort  shopping  eatout  othmaint  social  othdiscr   univ
    # alt_dest
    # 2         31.0   9.930     0.042   0.258     0.560   0.520    10.856  0.042
    # 3          0.0   3.277     0.029   0.000     0.029   0.029     7.308  0.029
    # 4          0.0   1.879     0.023   0.000     0.023   0.023     5.796  0.023

    # just to make it clear we are siloing choices by chooser_id
    chooser_id_col = taz_sample.index.name  # should be canonical chooser index name (e.g. 'trip_id')

    # for random_for_df, we need df with de-duplicated chooser canonical index
    chooser_df = pd.DataFrame(index=taz_sample.index[~taz_sample.index.duplicated()])
    num_choosers = len(chooser_df)
    assert chooser_df.index.name == chooser_id_col

    # to make choices, <taz_sample_size> rands for each chooser (one rand for each sampled TAZ)
    # taz_sample_size will be model_settings['SAMPLE_SIZE'] samples, except if we are estimating
    taz_sample_size = taz_choices.groupby(chooser_id_col)[DEST_TAZ].count().max()

    # taz_choices index values should be contiguous
    assert (taz_choices[chooser_id_col] == np.repeat(chooser_df.index, taz_sample_size)).all()

    # we need to choose a MAZ for each DEST_TAZ choice
    # probability of choosing MAZ based on MAZ size_term fraction of TAZ total
    # there will be a different set (and number) of candidate MAZs for each TAZ
    # (preserve index, which will have duplicates as result of join)

    maz_taz = network_los.maz_taz_df[['MAZ', 'TAZ']].rename(columns={'TAZ': DEST_TAZ, 'MAZ': DEST_MAZ})
    maz_sizes = pd.merge(taz_choices[[chooser_id_col, DEST_TAZ]].reset_index(),
                         maz_taz,
                         how='left', on=DEST_TAZ).set_index('index')

    purpose = maz_sizes['trip_id'].map(trips.purpose)  # size term varies by purpose
    maz_sizes['size_term'] = MAZ_size_terms.get(maz_sizes[DEST_MAZ], purpose)

    # print(f"maz_sizes\n{maz_sizes}")
    #          trip_id  alt_dest_TAZ  alt_dest  size_term
    # index
    # 0        4343721            12      3445      0.019
    # 0        4343721            12     11583      0.017
    # 0        4343721            12     21142      0.020

    if have_trace_targets:
        # write maz_sizes: maz_sizes[index,trip_id,dest_TAZ,zone_id,size_term]
        maz_sizes_trace_targets = tracing.trace_targets(maz_sizes, slicer='trip_id')
        trace_maz_sizes = maz_sizes[maz_sizes_trace_targets]
        tracing.trace_df(trace_maz_sizes,
                         label=tracing.extend_trace_label(trace_label, 'maz_sizes'),
                         transpose=False)

    # number of DEST_TAZ candidates per chooser
    maz_counts = maz_sizes.groupby(maz_sizes.index).size().values
    # print(maz_counts)

    # max number of MAZs for any TAZ
    max_maz_count = maz_counts.max()
    # print(f"max_maz_count {max_maz_count}")

    # offsets of the first and last rows of each chooser in sparse interaction_utilities
    last_row_offsets = maz_counts.cumsum()
    first_row_offsets = np.insert(last_row_offsets[:-1], 0, 0)

    # repeat the row offsets once for each dummy utility to insert
    # (we want to insert dummy utilities at the END of the list of alternative utilities)
    # inserts is a list of the indices at which we want to do the insertions
    inserts = np.repeat(last_row_offsets, max_maz_count - maz_counts)

    # insert zero filler to pad each alternative set to same size
    padded_maz_sizes = np.insert(maz_sizes.size_term.values, inserts, 0.0)
    padded_maz_sizes = padded_maz_sizes.reshape(-1, max_maz_count)

    # prob array with one row TAZ_choice, one column per alternative
    row_sums = padded_maz_sizes.sum(axis=1)
    maz_probs = np.divide(padded_maz_sizes, row_sums.reshape(-1, 1))
    assert maz_probs.shape == (num_choosers * taz_sample_size, max_maz_count)

    rands = pipeline.get_rn_generator().random_for_df(chooser_df, n=taz_sample_size).reshape(-1, 1)
    assert len(rands) == num_choosers * taz_sample_size
    assert len(rands) == maz_probs.shape[0]

    # make choices
    # positions is array with the chosen alternative represented as a column index in probs
    # which is an integer between zero and max_maz_count
    positions = np.argmax((maz_probs.cumsum(axis=1) - rands) > 0.0, axis=1)

    # shouldn't have chosen any of the dummy pad positions
    assert (positions < maz_counts).all()

    taz_choices[DEST_MAZ] = maz_sizes[DEST_MAZ].take(positions + first_row_offsets)
    taz_choices['MAZ_prob'] = maz_probs[np.arange(maz_probs.shape[0]), positions]
    taz_choices['prob'] = taz_choices['TAZ_prob'] * taz_choices['MAZ_prob']

    if have_trace_targets:

        taz_choices_trace_targets = tracing.trace_targets(taz_choices, slicer='trip_id')
        trace_taz_choices_df = taz_choices[taz_choices_trace_targets]
        tracing.trace_df(trace_taz_choices_df,
                         label=tracing.extend_trace_label(trace_label, 'taz_choices'),
                         transpose=False)

        lhs_df = trace_taz_choices_df[['trip_id', DEST_TAZ]]
        alt_dest_columns = [f'dest_maz_{c}' for c in range(max_maz_count)]

        # following the same logic as the full code, but for trace cutout
        trace_maz_counts = maz_counts[taz_choices_trace_targets]
        trace_last_row_offsets = maz_counts[taz_choices_trace_targets].cumsum()
        trace_inserts = np.repeat(trace_last_row_offsets, max_maz_count - trace_maz_counts)

        # trace dest_maz_alts
        padded_maz_sizes = np.insert(trace_maz_sizes[DEST_MAZ].values, trace_inserts, 0.0).reshape(-1, max_maz_count)
        df = pd.DataFrame(data=padded_maz_sizes,
                          columns=alt_dest_columns, index=trace_taz_choices_df.index)
        df = pd.concat([lhs_df, df], axis=1)
        tracing.trace_df(df, label=tracing.extend_trace_label(trace_label, 'dest_maz_alts'), transpose=False)

        # trace dest_maz_size_terms
        padded_maz_sizes = np.insert(trace_maz_sizes['size_term'].values, trace_inserts, 0.0).reshape(-1, max_maz_count)
        df = pd.DataFrame(data=padded_maz_sizes,
                          columns=alt_dest_columns, index=trace_taz_choices_df.index)
        df = pd.concat([lhs_df, df], axis=1)
        tracing.trace_df(df, label=tracing.extend_trace_label(trace_label, 'dest_maz_size_terms'), transpose=False)

        # trace dest_maz_probs
        df = pd.DataFrame(data=maz_probs[taz_choices_trace_targets],
                          columns=alt_dest_columns, index=trace_taz_choices_df.index)
        df = pd.concat([lhs_df, df], axis=1)
        df['rand'] = rands[taz_choices_trace_targets]
        tracing.trace_df(df, label=tracing.extend_trace_label(trace_label, 'dest_maz_probs'), transpose=False)

    taz_choices = taz_choices.drop(columns=['TAZ_prob', 'MAZ_prob'])
    taz_choices = taz_choices.groupby([chooser_id_col, DEST_MAZ]).agg(prob=('prob', 'max'),
                                                                      pick_count=('prob', 'count'))

    taz_choices.reset_index(level=DEST_MAZ, inplace=True)

    return taz_choices


def destination_presample(
        primary_purpose,
        trips,
        alternatives,
        model_settings,
        size_term_matrix,
        skim_hotel,
        network_los,
        estimator,
        chunk_size, trace_hh_id,
        trace_label):

    trace_label = tracing.extend_trace_label(trace_label, 'presample')
    chunk_tag = 'trip_destination.presample'  # distinguish from trip_destination.sample

    alt_dest_col_name = model_settings['ALT_DEST_COL_NAME']
    maz_taz = network_los.maz_taz_df[['MAZ', 'TAZ']].set_index('MAZ').TAZ

    TAZ_size_term_matrix = aggregate_size_term_matrix(size_term_matrix, maz_taz)

    TRIP_ORIGIN = model_settings['TRIP_ORIGIN']
    PRIMARY_DEST = model_settings['PRIMARY_DEST']
    trips_taz = trips.copy()

    trips_taz[TRIP_ORIGIN] = trips_taz[TRIP_ORIGIN].map(maz_taz)
    trips_taz[PRIMARY_DEST] = trips_taz[PRIMARY_DEST].map(maz_taz)

    # alternatives is just an empty dataframe indexed by maz with index name <alt_dest_col_name>
    # but logically, we are aggregating so lets do it, as there is no particular gain in being clever
    alternatives = alternatives.groupby(alternatives.index.map(maz_taz)).sum()    

    # # i did this but after changing alt_dest_col_name to 'trip_dest' it
    # # shouldn't be needed anymore
    # alternatives.index.name = ALT_DEST_TAZ

    skims = skim_hotel.sample_skims(presample=True)

    taz_sample = _destination_sample(
        primary_purpose,
        trips_taz,
        alternatives,
        model_settings,
        TAZ_size_term_matrix,
        skims,
        alt_dest_col_name,
        estimator,
        chunk_size,
        chunk_tag=chunk_tag,
        trace_label=trace_label)

    # choose a MAZ for each DEST_TAZ choice, choice probability based on MAZ size_term fraction of TAZ total
    maz_sample = choose_MAZ_for_TAZ(taz_sample, size_term_matrix, trips, network_los, alt_dest_col_name, trace_label)

    assert alt_dest_col_name in maz_sample

    return maz_sample


def trip_destination_sample(
        primary_purpose,
        trips,
        alternatives,
        model_settings,
        size_term_matrix,
        skim_hotel,
        estimator,
        chunk_size, trace_hh_id,
        trace_label):
    """

    Returns
    -------
    destination_sample: pandas.dataframe
        choices_df from interaction_sample with (up to) sample_size alts for each chooser row
        index (non unique) is trip_id from trips (duplicated for each alt)
        and columns dest_zone_id, prob, and pick_count

        dest_zone_id: int
            alt identifier from alternatives[<alt_col_name>]
        prob: float
            the probability of the chosen alternative
        pick_count : int
            number of duplicate picks for chooser, alt
    """
    trace_label = tracing.extend_trace_label(trace_label, 'sample')

    assert len(trips) > 0
    assert len(alternatives) > 0

    # by default, enable presampling for multizone systems, unless they disable it in settings file
    network_los = inject.get_injectable('network_los')
    pre_sample_taz = network_los.zone_system != los.ONE_ZONE
    if pre_sample_taz and not config.setting('want_dest_choice_presampling', True):
        pre_sample_taz = False
        logger.info(f"Disabled destination zone presampling for {trace_label} "
                    f"because 'want_dest_choice_presampling' setting is False")

    if pre_sample_taz:

        logger.info("Running %s trip_destination_presample with %d trips" % (trace_label, len(trips)))

        choices = destination_presample(
            primary_purpose,
            trips,
            alternatives,
            model_settings,
            size_term_matrix,
            skim_hotel,
            network_los,
            estimator,
            chunk_size, trace_hh_id,
            trace_label)

    else:
        choices = destination_sample(
            primary_purpose,
            trips,
            alternatives,
            model_settings,
            size_term_matrix,
            skim_hotel,
            estimator,
            chunk_size,
            trace_label)

    return choices


def compute_ood_logsums(
        choosers,
        logsum_settings,
        nest_spec, logsum_spec,
        od_skims,
        locals_dict,
        chunk_size,
        trace_label,
        chunk_tag):
    """
    Compute one (of two) out-of-direction logsums for destination alternatives

    Will either be trip_origin -> alt_dest or alt_dest -> primary_dest
    """

    locals_dict.update(od_skims)

    expressions.annotate_preprocessors(
        choosers, locals_dict, od_skims,
        logsum_settings,
        trace_label)

    logsums = simulate.simple_simulate_logsums(
        choosers,
        logsum_spec,
        nest_spec,
        skims=od_skims,
        locals_d=locals_dict,
        chunk_size=chunk_size,
        trace_label=trace_label,
        chunk_tag=chunk_tag)

    assert logsums.index.equals(choosers.index)

    # FIXME not strictly necessary, but would make trace files more legible?
    # logsums = logsums.replace(-np.inf, -999)

    return logsums


def compute_logsums(
        primary_purpose,
        trips,
        destination_sample,
        tours_merged,
        model_settings,
        skim_hotel,
        chunk_size,
        trace_label):
    """
    Calculate mode choice logsums using the same recipe as for trip_mode_choice, but do it twice
    for each alternative since we need out-of-direction logsum
    (i.e . origin to alt_dest, and alt_dest to half-tour destination)

    Returns
    -------
        adds od_logsum and dp_logsum columns to trips (in place)
    """
    trace_label = tracing.extend_trace_label(trace_label, 'compute_logsums')
    logger.info("Running %s with %d samples", trace_label, destination_sample.shape[0])

    # chunk usage is uniform so better to combine
    chunk_tag = 'trip_destination.compute_logsums'

    # FIXME should pass this in?
    network_los = inject.get_injectable('network_los')

    # - trips_merged - merge trips and tours_merged
    trips_merged = pd.merge(
        trips,
        tours_merged,
        left_on='tour_id',
        right_index=True,
        how="left")
    assert trips_merged.index.equals(trips.index)

    # - choosers - merge destination_sample and trips_merged
    # re/set index because pandas merge does not preserve left index if it has duplicate values!
    choosers = pd.merge(destination_sample,
                        trips_merged.reset_index(),
                        left_index=True,
                        right_on='trip_id',
                        how="left",
                        suffixes=('', '_r')).set_index('trip_id')
    assert choosers.index.equals(destination_sample.index)

    logsum_settings = config.read_model_settings(model_settings['LOGSUM_SETTINGS'])
    coefficients = simulate.get_segment_coefficients(logsum_settings, primary_purpose)

    nest_spec = config.get_logit_model_settings(logsum_settings)
    nest_spec = simulate.eval_nest_coefficients(nest_spec, coefficients, trace_label)

    logsum_spec = simulate.read_model_spec(file_name=logsum_settings['SPEC'])
    logsum_spec = simulate.eval_coefficients(logsum_spec, coefficients, estimator=None)

    locals_dict = {}
    locals_dict.update(config.get_model_constants(logsum_settings))

    # coefficients can appear in expressions
    locals_dict.update(coefficients)

    skims = skim_hotel.logsum_skims()
    if network_los.zone_system == los.THREE_ZONE:
        # TVPB constants can appear in expressions
        if logsum_settings.get('use_TVPB_constants', True):
            locals_dict.update(network_los.setting('TVPB_SETTINGS.tour_mode_choice.CONSTANTS'))

    # - od_logsums
    od_skims = {
        'ORIGIN': model_settings['TRIP_ORIGIN'],
        'DESTINATION': model_settings['ALT_DEST_COL_NAME'],
        "odt_skims": skims['odt_skims'],
        "dot_skims": skims['dot_skims'],
        "od_skims": skims['od_skims'],
    }
    if network_los.zone_system == los.THREE_ZONE:
        od_skims.update({
            'tvpb_logsum_odt':  skims['tvpb_logsum_odt'],
            'tvpb_logsum_dot': skims['tvpb_logsum_dot']
        })
    destination_sample['od_logsum'] = compute_ood_logsums(
        choosers,
        logsum_settings,
        nest_spec, logsum_spec,
        od_skims,
        locals_dict,
        chunk_size,
        trace_label=tracing.extend_trace_label(trace_label, 'od'),
        chunk_tag=chunk_tag)

    # - dp_logsums
    dp_skims = {
        'ORIGIN': model_settings['ALT_DEST_COL_NAME'],
        'DESTINATION': model_settings['PRIMARY_DEST'],
        "odt_skims": skims['dpt_skims'],
        "dot_skims": skims['pdt_skims'],
        "od_skims": skims['dp_skims'],
    }
    if network_los.zone_system == los.THREE_ZONE:
        dp_skims.update({
            'tvpb_logsum_odt':  skims['tvpb_logsum_dpt'],
            'tvpb_logsum_dot': skims['tvpb_logsum_pdt']
        })

    destination_sample['dp_logsum'] = compute_ood_logsums(
        choosers,
        logsum_settings,
        nest_spec, logsum_spec,
        dp_skims,
        locals_dict,
        chunk_size,
        trace_label=tracing.extend_trace_label(trace_label, 'dp'),
        chunk_tag=chunk_tag)

    return destination_sample


def trip_destination_simulate(
        primary_purpose,
        trips,
        destination_sample,
        model_settings,
        want_logsums,
        size_term_matrix,
        skim_hotel,
        estimator,
        chunk_size, trace_hh_id,
        trace_label):
    """
    Chose destination from destination_sample (with od_logsum and dp_logsum columns added)


    Returns
    -------
    choices - pandas.Series
        destination alt chosen
    """
    trace_label = tracing.extend_trace_label(trace_label, 'trip_dest_simulate')
    chunk_tag = 'trip_destination.simulate'

    spec = simulate.spec_for_segment(model_settings, spec_id='DESTINATION_SPEC',
                                     segment_name=primary_purpose, estimator=estimator)

    if estimator:
        estimator.write_choosers(trips)

    alt_dest_col_name = model_settings['ALT_DEST_COL_NAME']

    logger.info("Running trip_destination_simulate with %d trips", len(trips))

    skims = skim_hotel.sample_skims(presample=False)

    locals_dict = config.get_model_constants(model_settings).copy()
    locals_dict.update({
        'size_terms': size_term_matrix
    })
    locals_dict.update(skims)
<<<<<<< HEAD
=======

    log_alt_losers = config.setting('log_alt_losers', False)

>>>>>>> 2fc95ca4
    destinations = interaction_sample_simulate(
        choosers=trips,
        alternatives=destination_sample,
        spec=spec,
        choice_column=alt_dest_col_name,
        log_alt_losers=log_alt_losers,
        want_logsums=want_logsums,
        allow_zero_probs=True, zero_prob_choice_val=NO_DESTINATION,
        skims=skims,
        locals_d=locals_dict,
        chunk_size=chunk_size, chunk_tag=chunk_tag,
        trace_label=trace_label,
        trace_choice_name='trip_dest',
        estimator=estimator)

    if not want_logsums:
        # for consistency, always return a dataframe with canonical column name
        assert isinstance(destinations, pd.Series)
        destinations = destinations.to_frame('choice')

    if estimator:
        # need to overwrite choices here before any failed choices are suppressed
        estimator.write_choices(destinations.choice)

        destinations.choice = estimator.get_survey_values(destinations.choice, 'trips', 'destination')
        estimator.write_override_choices(destinations.choice)

    # drop any failed zero_prob destinations
    if (destinations.choice == NO_DESTINATION).any():
        # logger.debug("dropping %s failed destinations", (destinations == NO_DESTINATION).sum())
        destinations = destinations[destinations.choice != NO_DESTINATION]

    return destinations


def choose_trip_destination(
        primary_purpose,
        trips,
        alternatives,
        tours_merged,
        model_settings,
        want_logsums,
        want_sample_table,
        size_term_matrix, skim_hotel,
        estimator,
        chunk_size, trace_hh_id,
        trace_label):

    logger.info("choose_trip_destination %s with %d trips", trace_label, trips.shape[0])

    t0 = print_elapsed_time()

    # - trip_destination_sample
    destination_sample = trip_destination_sample(
        primary_purpose=primary_purpose,
        trips=trips,
        alternatives=alternatives,
        model_settings=model_settings,
        size_term_matrix=size_term_matrix,
        skim_hotel=skim_hotel,
        estimator=estimator,
        chunk_size=chunk_size, trace_hh_id=trace_hh_id,
        trace_label=trace_label)

    dropped_trips = ~trips.index.isin(destination_sample.index.unique())
    if dropped_trips.any():
        logger.warning("%s trip_destination_sample %s trips "
                       "without viable destination alternatives" %
                       (trace_label, dropped_trips.sum()))
        trips = trips[~dropped_trips]

    t0 = print_elapsed_time("%s.trip_destination_sample" % trace_label, t0)

    if trips.empty:
        return pd.Series(index=trips.index).to_frame('choice'), None

    # - compute logsums
    destination_sample = compute_logsums(
        primary_purpose=primary_purpose,
        trips=trips,
        destination_sample=destination_sample,
        tours_merged=tours_merged,
        model_settings=model_settings,
        skim_hotel=skim_hotel,
        chunk_size=chunk_size,
        trace_label=trace_label)

    t0 = print_elapsed_time("%s.compute_logsums" % trace_label, t0)

    # - trip_destination_simulate
    destinations = trip_destination_simulate(
        primary_purpose=primary_purpose,
        trips=trips,
        destination_sample=destination_sample,
        model_settings=model_settings,
        want_logsums=want_logsums,
        size_term_matrix=size_term_matrix,
        skim_hotel=skim_hotel,
        estimator=estimator,
        chunk_size=chunk_size, trace_hh_id=trace_hh_id,
        trace_label=trace_label)

    dropped_trips = ~trips.index.isin(destinations.index)
    if dropped_trips.any():
        logger.warning("%s trip_destination_simulate %s trips "
                       "without viable destination alternatives" %
                       (trace_label, dropped_trips.sum()))

    if want_sample_table:
        # FIXME - sample_table
        destination_sample.set_index(model_settings['ALT_DEST_COL_NAME'], append=True, inplace=True)
    else:
        destination_sample = None

    t0 = print_elapsed_time("%s.trip_destination_simulate" % trace_label, t0)

    return destinations, destination_sample


class SkimHotel(object):

    def __init__(self, model_settings, network_los, trace_label):

        self.model_settings = model_settings
        self.trace_label = tracing.extend_trace_label(trace_label, 'skim_hotel')
        self.network_los = network_los
        self.zone_system = network_los.zone_system

    def sample_skims(self, presample):

        o = self.model_settings['TRIP_ORIGIN']
        d = self.model_settings['ALT_DEST_COL_NAME']
        p = self.model_settings['PRIMARY_DEST']

        if presample:
            assert not (self.zone_system == los.ONE_ZONE)
            skim_dict = self.network_los.get_skim_dict('taz')
        else:
            skim_dict = self.network_los.get_default_skim_dict()

        skims = {
            "od_skims": skim_dict.wrap(o, d),
            "dp_skims": skim_dict.wrap(d, p),

            "odt_skims": skim_dict.wrap_3d(orig_key=o, dest_key=d, dim3_key='trip_period'),
            "dot_skims": skim_dict.wrap_3d(orig_key=d, dest_key=o, dim3_key='trip_period'),
            "dpt_skims": skim_dict.wrap_3d(orig_key=d, dest_key=p, dim3_key='trip_period'),
            "pdt_skims": skim_dict.wrap_3d(orig_key=p, dest_key=d, dim3_key='trip_period'),
        }

        return skims

    def logsum_skims(self):

        o = self.model_settings['TRIP_ORIGIN']
        d = self.model_settings['ALT_DEST_COL_NAME']
        p = self.model_settings['PRIMARY_DEST']
        skim_dict = self.network_los.get_default_skim_dict()

        skims = {
            "odt_skims": skim_dict.wrap_3d(orig_key=o, dest_key=d, dim3_key='trip_period'),
            "dot_skims": skim_dict.wrap_3d(orig_key=d, dest_key=o, dim3_key='trip_period'),
            "dpt_skims": skim_dict.wrap_3d(orig_key=d, dest_key=p, dim3_key='trip_period'),
            "pdt_skims": skim_dict.wrap_3d(orig_key=p, dest_key=d, dim3_key='trip_period'),
            "od_skims": skim_dict.wrap(o, d),
            "dp_skims": skim_dict.wrap(d, p),
        }

        if self.zone_system == los.THREE_ZONE:
            # fixme - is this a lightweight object?
            tvpb = self.network_los.tvpb

            tvpb_logsum_odt = tvpb.wrap_logsum(orig_key=o, dest_key=d,
                                               tod_key='trip_period', segment_key='demographic_segment',
                                               trace_label=self.trace_label, tag='tvpb_logsum_odt')
            tvpb_logsum_dot = tvpb.wrap_logsum(orig_key=d, dest_key=o,
                                               tod_key='trip_period', segment_key='demographic_segment',
                                               trace_label=self.trace_label, tag='tvpb_logsum_dot')
            tvpb_logsum_dpt = tvpb.wrap_logsum(orig_key=d, dest_key=p,
                                               tod_key='trip_period', segment_key='demographic_segment',
                                               trace_label=self.trace_label, tag='tvpb_logsum_dpt')
            tvpb_logsum_pdt = tvpb.wrap_logsum(orig_key=p, dest_key=d,
                                               tod_key='trip_period', segment_key='demographic_segment',
                                               trace_label=self.trace_label, tag='tvpb_logsum_pdt')

            skims.update({
                'tvpb_logsum_odt': tvpb_logsum_odt,
                'tvpb_logsum_dot': tvpb_logsum_dot,
                'tvpb_logsum_dpt': tvpb_logsum_dpt,
                'tvpb_logsum_pdt': tvpb_logsum_pdt
            })

        return skims


def run_trip_destination(
        trips,
        tours_merged,
        estimator,
        chunk_size, trace_hh_id,
        trace_label,
        fail_some_trips_for_testing=False):
    """
    trip destination - main functionality separated from model step so it can be called iteratively

    Run the trip_destination model, assigning destinations for each (intermediate) trip
    (last trips already have a destination - either the tour primary destination or Home)

    Set trip destination and origin columns, and a boolean failed flag for any failed trips
    (destination for flagged failed trips will be set to -1)

    Parameters
    ----------
    trips
    tours_merged
    want_sample_table
    chunk_size
    trace_hh_id
    trace_label

    Returns
    -------

    """

    model_settings_file_name = 'trip_destination.yaml'
    model_settings = config.read_model_settings(model_settings_file_name)
    preprocessor_settings = model_settings.get('preprocessor', None)
    logsum_settings = config.read_model_settings(model_settings['LOGSUM_SETTINGS'])

    logsum_column_name = model_settings.get('DEST_CHOICE_LOGSUM_COLUMN_NAME')
    want_logsums = logsum_column_name is not None

    sample_table_name = model_settings.get('DEST_CHOICE_SAMPLE_TABLE_NAME')
    want_sample_table = config.setting('want_dest_choice_sample_tables') and sample_table_name is not None

    land_use = inject.get_table('land_use')
    size_terms = inject.get_injectable('size_terms')
    network_los = inject.get_injectable('network_los')
    trips = trips.sort_index()
    trips['next_trip_id'] = np.roll(trips.index, -1)
    trips.next_trip_id = trips.next_trip_id.where(trips.trip_num < trips.trip_count, 0)

    # - initialize trip origin and destination to those of half-tour
    # (we will sequentially adjust intermediate trips origin and destination as we choose them)
    # this is now probably redundant with stop_frequency.py L174
    tour_destination = reindex(tours_merged.destination, trips.tour_id).astype(np.int64)
    tour_origin = reindex(tours_merged.origin, trips.tour_id).astype(np.int64)

    # # these values are now automatically created when trips are instantiated when
    # # stop_frequency step calls trip.initialize_from_tours
    # trips['destination'] = np.where(trips.outbound, tour_destination, tour_origin)
    # trips['origin'] = np.where(trips.outbound, tour_origin, tour_destination)
    # trips['failed'] = False

    if estimator:
        # need to check or override non-intermediate trip destination
        # should check consistency of survey trips origin, destination with parent tour and subsequent/prior trip?
        # FIXME if not consistent, do we fail or override? (seems weird to override them to bad values?)

        # expect all the same trips
        survey_trips = estimator.get_survey_table('trips').sort_index()
        assert survey_trips.index.equals(trips.index)

        first = (survey_trips.trip_num == 1)
        last = (survey_trips.trip_num == trips.trip_count)

        # expect survey's outbound first trip origin to be same as half tour origin
        assert (survey_trips.origin[survey_trips.outbound & first]
                == tour_origin[survey_trips.outbound & first]).all()
        # expect outbound last trip destination to be same as half tour destination
        assert (survey_trips.destination[survey_trips.outbound & last]
                == tour_destination[survey_trips.outbound & last]).all()

        # expect inbound first trip origin to be same as half tour destination
        assert (survey_trips.origin[~survey_trips.outbound & first]
                == tour_destination[~survey_trips.outbound & first]).all()
        # expect inbound last trip destination to be same as half tour origin
        assert (survey_trips.destination[~survey_trips.outbound & last]
                == tour_origin[~survey_trips.outbound & last]).all()

    # - filter tours_merged (AFTER copying destination and origin columns to trips)
    # tours_merged is used for logsums, we filter it here upfront to save space and time
    tours_merged_cols = logsum_settings['TOURS_MERGED_CHOOSER_COLUMNS']
    redundant_cols = model_settings.get('REDUNDANT_TOURS_MERGED_CHOOSER_COLUMNS', [])
    if redundant_cols:
        tours_merged_cols = [c for c in tours_merged_cols if c not in redundant_cols]

    assert model_settings['PRIMARY_DEST'] not in tours_merged_cols
    tours_merged = tours_merged[tours_merged_cols]

    # - skims
    skim_hotel = SkimHotel(model_settings, network_los, trace_label)

    # - size_terms and alternatives
    alternatives = tour_destination_size_terms(land_use, size_terms, 'trip')

    # DataFrameMatrix alows us to treat dataframe as virtual a 2-D array, indexed by zone_id, purpose
    # e.g. size_terms.get(df.dest_zone_id, df.purpose)
    # returns a series of size_terms for each chooser's dest_zone_id and purpose with chooser index
    size_term_matrix = DataFrameMatrix(alternatives)

    # don't need size terms in alternatives, just zone_id index
    alternatives = alternatives.drop(alternatives.columns, axis=1)
    alternatives.index.name = model_settings['ALT_DEST_COL_NAME']

    sample_list = []

    # - process intermediate trips in ascending trip_num order
    intermediate = trips.trip_num < trips.trip_count
    if intermediate.any():

        first_trip_num = trips[intermediate].trip_num.min()
        last_trip_num = trips[intermediate].trip_num.max()

        # iterate over trips in ascending trip_num order
        for trip_num in range(first_trip_num, last_trip_num + 1):

            nth_trips = trips[intermediate & (trips.trip_num == trip_num)]
            nth_trace_label = tracing.extend_trace_label(trace_label, 'trip_num_%s' % trip_num)

            locals_dict = {
                'network_los': network_los
            }
            locals_dict.update(config.get_model_constants(model_settings))

            # - annotate nth_trips
            if preprocessor_settings:
                expressions.assign_columns(
                    df=nth_trips,
                    model_settings=preprocessor_settings,
                    locals_dict=locals_dict,
                    trace_label=nth_trace_label)

            logger.info("Running %s with %d trips", nth_trace_label, nth_trips.shape[0])

            # - choose destination for nth_trips, segmented by primary_purpose
            choices_list = []
            for primary_purpose, trips_segment in nth_trips.groupby('primary_purpose'):
                choices, destination_sample = choose_trip_destination(
                    primary_purpose,
                    trips_segment,
                    alternatives,
                    tours_merged,
                    model_settings,
                    want_logsums,
                    want_sample_table,
                    size_term_matrix, skim_hotel,
                    estimator,
                    chunk_size, trace_hh_id,
                    trace_label=tracing.extend_trace_label(nth_trace_label, primary_purpose))

                choices_list.append(choices)
                if want_sample_table:
                    assert destination_sample is not None
                    sample_list.append(destination_sample)

            destinations_df = pd.concat(choices_list)

            if fail_some_trips_for_testing:
                if len(destinations_df) > 0:
                    destinations_df = destinations_df.drop(destinations_df.index[0])

            failed_trip_ids = nth_trips.index.difference(destinations_df.index)
            if failed_trip_ids.any():
                logger.warning("%s sidelining %s trips without viable destination alternatives" %
                               (nth_trace_label, failed_trip_ids.shape[0]))
                next_trip_ids = nth_trips.next_trip_id.reindex(failed_trip_ids)
                trips.loc[failed_trip_ids, 'failed'] = True
                trips.loc[failed_trip_ids, 'destination'] = -1
                trips.loc[next_trip_ids, 'origin'] = trips.loc[failed_trip_ids].origin.values

            if len(destinations_df) == 0:
                assert failed_trip_ids.all()
                logger.warning(f"all {len(nth_trips)} {primary_purpose} trip_num {trip_num} trips failed")

            if len(destinations_df) > 0:
                # - assign choices to this trip's destinations
                # if estimator, then the choices will already have been overridden by trip_destination_simulate
                # because we need to overwrite choices before any failed choices are suppressed
                assign_in_place(trips, destinations_df.choice.to_frame('destination'))
                if want_logsums:
                    assert 'logsum' in destinations_df.columns
                    assign_in_place(trips, destinations_df.logsum.to_frame(logsum_column_name))

                # - assign choice to next trip's origin
                destinations_df.index = nth_trips.next_trip_id.reindex(destinations_df.index)
                assign_in_place(trips, destinations_df.choice.to_frame('origin'))

    del trips['next_trip_id']

    if len(sample_list) > 0:
        save_sample_df = pd.concat(sample_list)
    else:
        # this could happen if no intermediate trips, or if no saved sample desired
        save_sample_df = None

    return trips, save_sample_df


@inject.step()
def trip_destination(
        trips,
        tours_merged,
        chunk_size, trace_hh_id):
    """
    Choose a destination for all 'intermediate' trips based on trip purpose.

    Final trips already have a destination (the primary tour destination for outbound trips,
    and home for inbound trips.)


    """
    trace_label = 'trip_destination'

    model_settings_file_name = 'trip_destination.yaml'
    model_settings = config.read_model_settings(model_settings_file_name)

    CLEANUP = model_settings.get('CLEANUP', True)
    fail_some_trips_for_testing = model_settings.get('fail_some_trips_for_testing', False)

    trips_df = trips.to_frame()
    tours_merged_df = tours_merged.to_frame()

    estimator = estimation.manager.begin_estimation('trip_destination')

    if estimator:
        estimator.write_coefficients(model_settings=model_settings)
        # estimator.write_spec(model_settings, tag='SAMPLE_SPEC')
        estimator.write_spec(model_settings, tag='SPEC')
        estimator.set_alt_id(model_settings["ALT_DEST_COL_NAME"])
        estimator.write_table(inject.get_injectable('size_terms'), 'size_terms', append=False)
        estimator.write_table(inject.get_table('land_use').to_frame(), 'landuse', append=False)
        estimator.write_model_settings(model_settings, model_settings_file_name)

    logger.info("Running %s with %d trips", trace_label, trips_df.shape[0])

    trips_df, save_sample_df = run_trip_destination(
        trips_df,
        tours_merged_df,
        estimator=estimator,
        chunk_size=chunk_size,
        trace_hh_id=trace_hh_id,
        trace_label=trace_label,
        fail_some_trips_for_testing=fail_some_trips_for_testing)

    # testing feature t0 make sure at least one trip fails so trip_purpose_and_destination model is run
    if config.setting('testing_fail_trip_destination', False) and not trips_df.failed.any():
        if (trips_df.trip_num < trips_df.trip_count).sum() == 0:
            raise RuntimeError(f"can't honor 'testing_fail_trip_destination' setting because no intermediate trips")

        fail_o = trips_df[trips_df.trip_num < trips_df.trip_count].origin.max()
        trips_df.failed = (trips_df.origin == fail_o) & \
                          (trips_df.trip_num < trips_df.trip_count)

    if trips_df.failed.any():
        logger.warning("%s %s failed trips", trace_label, trips_df.failed.sum())
        if inject.get_injectable('pipeline_file_prefix', None):
            file_name = f"{trace_label}_failed_trips_{inject.get_injectable('pipeline_file_prefix')}"
        else:
            file_name = f"{trace_label}_failed_trips"
        logger.info("writing failed trips to %s", file_name)
        tracing.write_csv(trips_df[trips_df.failed], file_name=file_name, transpose=False)

    if estimator:
        estimator.end_estimation()
        # no trips should have failed since we overwrite choices and sample should have not failed trips
        assert not trips_df.failed.any()

    if CLEANUP:

        if trips_df.failed.any():
            flag_failed_trip_leg_mates(trips_df, 'failed')

            if save_sample_df is not None:
                save_sample_df.drop(trips_df.index[trips_df.failed], level='trip_id', inplace=True)

            trips_df = cleanup_failed_trips(trips_df)

        trips_df.drop(columns='failed', inplace=True, errors='ignore')

    pipeline.replace_table("trips", trips_df)

    if trace_hh_id:
        tracing.trace_df(trips_df,
                         label=trace_label,
                         slicer='trip_id',
                         index_label='trip_id',
                         warn_if_empty=True)

    if save_sample_df is not None:
        # might be none if want_sample_table but there are no intermediate trips
        # expect samples only for intermediate trip destinations

        assert len(save_sample_df.index.get_level_values(0).unique()) == \
               len(trips_df[trips_df.trip_num < trips_df.trip_count])

        sample_table_name = model_settings.get('DEST_CHOICE_SAMPLE_TABLE_NAME')
        assert sample_table_name is not None

        logger.info("adding %s samples to %s" % (len(save_sample_df), sample_table_name))

        # lest they try to put tour samples into the same table
        if pipeline.is_table(sample_table_name):
            raise RuntimeError("sample table %s already exists" % sample_table_name)
        pipeline.extend_table(sample_table_name, save_sample_df)<|MERGE_RESOLUTION|>--- conflicted
+++ resolved
@@ -676,12 +676,8 @@
         'size_terms': size_term_matrix
     })
     locals_dict.update(skims)
-<<<<<<< HEAD
-=======
 
     log_alt_losers = config.setting('log_alt_losers', False)
-
->>>>>>> 2fc95ca4
     destinations = interaction_sample_simulate(
         choosers=trips,
         alternatives=destination_sample,
